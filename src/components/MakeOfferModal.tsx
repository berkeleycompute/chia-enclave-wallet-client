import React, { useState, useEffect, useCallback, useRef, useMemo } from 'react';
import { type HydratedCoin, type SimpleMakeUnsignedNFTOfferRequest } from '../client/ChiaCloudWalletClient';
import { bech32m } from 'bech32';
import {
  useWalletConnection,
  useWalletCoins,
  useWalletState,
  useNFTOffers
} from '../hooks/useChiaWalletSDK';
import { useSpacescanNFTs, type SpacescanNFT } from '../client/SpacescanClient';
import { injectModalStyles } from './modal-styles';
import { SavedOffer } from './types';

interface MakeOfferModalProps {
  isOpen: boolean;
  onClose: () => void;
  selectedNft?: HydratedCoin | null;
  onOfferCreated?: (offerData: any) => void;
  onRefreshWallet?: () => void;
  // New props for initial values from global dialog system
  initialOfferAmount?: string;
  initialDepositAddress?: string;
}

export const MakeOfferModal: React.FC<MakeOfferModalProps> = ({
  isOpen,
  onClose,
  selectedNft: initialSelectedNft,
  onOfferCreated,
  onRefreshWallet,
  initialOfferAmount,
  initialDepositAddress
}) => {
  // Get wallet state from hooks (using same pattern as other modals)
  const { address } = useWalletConnection();
  const { nftCoins, refresh: refreshCoins } = useWalletCoins();
  const walletState = useWalletState();
  const { syntheticPublicKey } = walletState;
  const { createNFTOffer, isCreatingOffer } = useNFTOffers();

  // Use Spacescan to get additional metadata for NFTs
  const {
    nfts: spacescanNfts,
    loading: nftsLoading,
    error: nftsError
  } = useSpacescanNFTs(address);

  /* console.log('spacescanNfts', spacescanNfts);
  console.log('nftCoins', nftCoins);
  console.log('hydratedCoins', hydratedCoins); */



  // Inject shared modal styles
  React.useEffect(() => {
    injectModalStyles();
  }, []);

  // Local NFT metadata state (similar to ChiaWalletModal pattern)
  const [nftMetadata, setNftMetadata] = useState<Map<string, any>>(new Map());
  const [loadingMetadata, setLoadingMetadata] = useState<Set<string>>(new Set());

  // wUSDC.b asset ID
  const WUSDC_ASSET_ID = 'fa4a180ac326e67ea289b869e3448256f6af05721f7cf934cb9901baa6b7a99d';

  const [selectedNft, setSelectedNft] = useState<EnrichedNftCoin | null>(null);
  const [offerAmount, setOfferAmount] = useState(initialOfferAmount || '');
  const [depositAddress, setDepositAddress] = useState(initialDepositAddress || '');
  const [isSubmitting, setIsSubmitting] = useState(false);
  const [error, setError] = useState<string | null>(null);
  const [step, setStep] = useState<'select-nft' | 'confirm'>('select-nft');
  const [isRefreshingWallet, setIsRefreshingWallet] = useState(false);
  const hasRefreshedOnOpen = useRef(false);
  const hasUserSelectedNft = useRef(false);

  // Handle modal opening/closing and initial setup
  useEffect(() => {
    console.log('🔄 Modal state useEffect triggered:', {
      isOpen,
      hasInitialSelectedNft: !!initialSelectedNft,
      currentStep: step,
      hasSelectedNft: !!selectedNft,
      hasUserSelectedNft: hasUserSelectedNft.current
    });

    if (isOpen) {
      // Update initial values when modal opens
      setOfferAmount(initialOfferAmount || '');
      setDepositAddress(initialDepositAddress || (address || ''));
      setError(null);

      // Handle initial NFT selection
      if (initialSelectedNft) {
        console.log('🎯 Setting up initial selected NFT');
        // Enrich the initial selected NFT with Spacescan data
        const enrichedInitialNft = enrichNftWithSpacescanData(initialSelectedNft);
        setSelectedNft(enrichedInitialNft);
        setStep('confirm'); // Skip NFT selection step if NFT is pre-selected
      } else if (!hasUserSelectedNft.current) {
        console.log('🔄 Resetting to select-nft step (no user selection yet)');
        // Only reset to selection step if user hasn't manually selected an NFT
        setStep('select-nft');
        setSelectedNft(null);
      }

      // Refresh hydrated coins when modal opens for the first time only
      if (!hasRefreshedOnOpen.current) {
        hasRefreshedOnOpen.current = true;
        refreshCoins();
      }
    } else {
      // Reset flags when modal closes
      hasRefreshedOnOpen.current = false;
      hasUserSelectedNft.current = false;
    }
  }, [isOpen, initialSelectedNft, initialOfferAmount, initialDepositAddress, address]);

  // Separate effect for spacescan data updates
  useEffect(() => {
    if (isOpen && initialSelectedNft && spacescanNfts) {
      console.log('🔄 Spacescan data updated, re-enriching initial NFT');
      const enrichedInitialNft = enrichNftWithSpacescanData(initialSelectedNft);
      setSelectedNft(enrichedInitialNft);
    }
  }, [spacescanNfts, isOpen, initialSelectedNft]);

  // Helper function to get launcher ID from HydratedCoin
  const getLauncherId = (nft: HydratedCoin): string | null => {
    const driverInfo = nft.parentSpendInfo.driverInfo;
    if (driverInfo?.type === 'NFT' && driverInfo.info?.launcherId) {
      return driverInfo.info.launcherId;
    }
    return null;
  };

  // Type for enriched NFT coin
  type EnrichedNftCoin = HydratedCoin & { spacescanData?: SpacescanNFT };

  // Helper function to convert launcher ID to bech32 NFT ID
  const launcherIdToNftId = (launcherId: string): string => {
    try {
      // Remove '0x' prefix if present and ensure lowercase
      const cleanLauncherId = launcherId.replace(/^0x/, '').toLowerCase();

      // Convert hex string to Uint8Array
      const bytes = new Uint8Array(cleanLauncherId.match(/.{1,2}/g)?.map(byte => parseInt(byte, 16)) || []);

      // Use bech32.toWords to convert to 5-bit words, then encode
      const words = bech32m.toWords(bytes);
      return bech32m.encode("nft", words);
    } catch (error) {
      console.error('Error converting launcher ID to NFT ID:', error, 'launcher ID:', launcherId);
      return '';
    }
  };

  // Helper function to enrich HydratedCoin with Spacescan metadata
  const enrichNftWithSpacescanData = (nft: HydratedCoin): EnrichedNftCoin => {
    const launcherId = getLauncherId(nft);
    if (launcherId && spacescanNfts) {
      const nftId = launcherIdToNftId(launcherId);
      if (nftId) {
        const spacescanNft = spacescanNfts.find(sNft => sNft.nft_id === nftId);
        if (spacescanNft) {
          return { ...nft, spacescanData: spacescanNft };
        }
      }
    }
    return nft;
  };

  // Use NFT coins from wallet as the primary NFT source, enriched with Spacescan data
  const nftCoinsToDisplay = useMemo(() => {
    return nftCoins.map(enrichNftWithSpacescanData);
  }, [nftCoins, spacescanNfts]);

  // Auto-populate deposit address with main wallet address
  useEffect(() => {
    if (address && !depositAddress) {
      setDepositAddress(address);
    }
  }, [address, depositAddress]);

  // NFT metadata management functions
  const fetchNftMetadata = useCallback(async (metadataUri: string): Promise<any> => {
    try {
      // Configure fetch to properly handle redirects and timeouts
      const controller = new AbortController();
      const timeoutId = setTimeout(() => controller.abort(), 10000); // 10 second timeout

      const response = await fetch(metadataUri, {
        method: 'GET',
        redirect: 'follow', // Explicitly follow redirects (default but being explicit)
        mode: 'cors', // Handle CORS properly
        cache: 'default', // Use browser caching
        signal: controller.signal,
        headers: {
          'Accept': 'application/json, */*',
          'User-Agent': 'Chia-Wallet-Client/1.0'
        }
      });

      clearTimeout(timeoutId);

      if (!response.ok) {
        // More detailed error information
        const errorText = await response.text().catch(() => 'Unknown error');
        throw new Error(`Failed to fetch metadata (${response.status} ${response.statusText}): ${errorText}`);
      }

      const contentType = response.headers.get('content-type');
      if (contentType && contentType.includes('application/json')) {
        return await response.json();
      } else {
        // Try to parse as JSON anyway, some servers don't set proper content-type
        const text = await response.text();
        try {
          return JSON.parse(text);
        } catch {
          console.warn('Metadata response is not valid JSON:', text.substring(0, 200));
          return null;
        }
      }
    } catch (error) {
      if (error instanceof Error && error.name === 'AbortError') {
        console.error('Metadata fetch timed out:', metadataUri);
      } else {
        console.error('Error fetching NFT metadata:', error, 'URI:', metadataUri);
      }
      return null;
    }
  }, []);

  const getCachedNftMetadata = useCallback((cacheKey: string): any => {
    if (!address) return null;

    try {
      const storageKey = `chia_nft_metadata_${address.substring(0, 16)}`;
      const stored = localStorage.getItem(storageKey);
      if (stored) {
        const cache = JSON.parse(stored);
        const cached = cache[cacheKey];
        if (cached && Date.now() - cached.timestamp < 86400000) { // 24 hours
          return cached.data;
        }
      }
    } catch (error) {
      console.error('Error reading cached NFT metadata:', error);
    }
    return null;
  }, [address]);

  const setCachedNftMetadata = useCallback((cacheKey: string, metadata: any): void => {
    if (!address) return;

    try {
      const storageKey = `chia_nft_metadata_${address.substring(0, 16)}`;
      const existing = localStorage.getItem(storageKey);
      const cache = existing ? JSON.parse(existing) : {};

      cache[cacheKey] = {
        data: metadata,
        timestamp: Date.now()
      };

      localStorage.setItem(storageKey, JSON.stringify(cache));
    } catch (error) {
      console.error('Error caching NFT metadata:', error);
    }
  }, [address]);

  const loadNftMetadata = useCallback(async (nftCoin: HydratedCoin): Promise<void> => {
    const driverInfo = nftCoin.parentSpendInfo.driverInfo;
    if (driverInfo?.type !== 'NFT' || !driverInfo.info?.metadata?.metadataUris || driverInfo.info.metadata.metadataUris.length === 0) {
      return;
    }

    const metadataUri = driverInfo.info.metadata.metadataUris[0];
    const cacheKey = `${nftCoin.coin.parentCoinInfo}_${nftCoin.coin.puzzleHash}_${metadataUri}`;

    // Check if already loaded or loading
    if (nftMetadata.has(cacheKey) || loadingMetadata.has(cacheKey)) {
      return;
    }

    // Check localStorage cache first
    const cachedData = getCachedNftMetadata(cacheKey);
    if (cachedData) {
      setNftMetadata(prev => new Map(prev.set(cacheKey, cachedData)));
      return;
    }

    // Mark as loading
    setLoadingMetadata(prev => new Set(prev.add(cacheKey)));

    try {
      const metadata = await fetchNftMetadata(metadataUri);
      if (metadata) {
        setNftMetadata(prev => new Map(prev.set(cacheKey, metadata)));
        setCachedNftMetadata(cacheKey, metadata);
      }
    } catch (error) {
      console.error('Error loading NFT metadata:', error);
    } finally {
      setLoadingMetadata(prev => {
        const newSet = new Set(prev);
        newSet.delete(cacheKey);
        return newSet;
      });
    }
  }, [nftMetadata, loadingMetadata, fetchNftMetadata, getCachedNftMetadata, setCachedNftMetadata]);

  // Load metadata for all NFT coins when they change
  useEffect(() => {
    if (nftCoinsToDisplay.length > 0) {
      nftCoinsToDisplay.forEach((nft: EnrichedNftCoin) => {
        // Load metadata if we don't have Spacescan data
        if (!nft.spacescanData) {
          loadNftMetadata(nft);
        }
      });
    }
  }, [nftCoinsToDisplay, loadNftMetadata]);

  // Utility functions
  const formatAddress = (address: string): string => {
    if (!address) return '';
    return `${address.substring(0, 10)}...${address.substring(address.length - 10)}`;
  };

  const convertIpfsUrl = (url: string): string => {
    if (!url) return url;

    if (url.startsWith('ipfs://')) {
      const hash = url.replace('ipfs://', '');
      return `https://ipfs.io/ipfs/${hash}`;
    }

    if (!url.startsWith('http') && url.length > 40) {
      return `https://ipfs.io/ipfs/${url}`;
    }

    return url;
  };

  const getNftMetadata = (nft: EnrichedNftCoin): any => {
    // Prioritize Spacescan metadata if available
    if (nft.spacescanData?.metadata) {
      return nft.spacescanData.metadata;
    }

    // Fall back to cached metadata from HydratedCoin
    const driverInfo = nft.parentSpendInfo.driverInfo;
    if (driverInfo?.type !== 'NFT' || !driverInfo.info?.metadata?.metadataUris || driverInfo.info.metadata.metadataUris.length === 0) {
      return null;
    }

    const metadataUri = driverInfo.info.metadata.metadataUris[0];
    const cacheKey = `${nft.coin.parentCoinInfo}_${nft.coin.puzzleHash}_${metadataUri}`;
    return nftMetadata.get(cacheKey);
  };

  const isNftMetadataLoading = (nft: EnrichedNftCoin): boolean => {
    // If we have Spacescan data, no loading needed
    if (nft.spacescanData) {
      return false;
    }

    // Check if HydratedCoin metadata is loading
    const driverInfo = nft.parentSpendInfo.driverInfo;
    if (driverInfo?.type !== 'NFT' || !driverInfo.info?.metadata?.metadataUris || driverInfo.info.metadata.metadataUris.length === 0) {
      return false;
    }

    const metadataUri = driverInfo.info.metadata.metadataUris[0];
    const cacheKey = `${nft.coin.parentCoinInfo}_${nft.coin.puzzleHash}_${metadataUri}`;
    return loadingMetadata.has(cacheKey);
  };

  const getNftDisplayName = (nft: EnrichedNftCoin): string => {
    // Prioritize Spacescan data if available
    if (nft.spacescanData) {
      if (nft.spacescanData.name) {
        return nft.spacescanData.name;
      }
      // Check for edition info from Spacescan
      if (nft.spacescanData.edition_number && nft.spacescanData.edition_total) {
        return `NFT Edition ${nft.spacescanData.edition_number}/${nft.spacescanData.edition_total}`;
      }
      return nft.spacescanData.nft_id.slice(0, 16) + '...';
    }

    // Fall back to metadata from HydratedCoin
    const metadata = getNftMetadata(nft);
    if (metadata?.name) {
      return metadata.name;
    }

    const driverInfo = nft.parentSpendInfo.driverInfo;
    if (driverInfo?.type === 'NFT') {
      const onChainMetadata = driverInfo.info?.metadata;
      if (onChainMetadata?.editionNumber && onChainMetadata?.editionTotal) {
        return `NFT Edition ${onChainMetadata.editionNumber}/${onChainMetadata.editionTotal}`;
      }
      const launcherId = driverInfo.info?.launcherId || 'Unknown';
      return `NFT ${launcherId.substring(0, 8)}...${launcherId.substring(launcherId.length - 8)}`;
    }
    return 'Unknown NFT';
  };

  const getNftCollectionName = (nft: EnrichedNftCoin): string => {
    // Prioritize Spacescan data if available
    if (nft.spacescanData) {
      if (nft.spacescanData.collection_name) {
        return nft.spacescanData.collection_name;
      }
      if (nft.spacescanData.collection_id) {
        return nft.spacescanData.collection_id;
      }
      return nft.spacescanData.nft_id.slice(0, 16) + '...';
    }

    // Fall back to metadata from HydratedCoin
    const metadata = getNftMetadata(nft);
    if (metadata?.collection?.name) {
      return metadata.collection.name;
    }

    const driverInfo = nft.parentSpendInfo.driverInfo;
    if (driverInfo?.type === 'NFT') {
      const launcherId = driverInfo.info?.launcherId || 'Unknown';
      return `Collection ${launcherId.substring(0, 8)}...${launcherId.substring(launcherId.length - 8)}`;
    }
    return 'Unknown Collection';
  };

  const getNftEditionInfo = (nft: EnrichedNftCoin): string | undefined => {
    // Prioritize Spacescan data if available
    if (nft.spacescanData) {
      if (nft.spacescanData.edition_number && nft.spacescanData.edition_total) {
        return `#${nft.spacescanData.edition_number} of ${nft.spacescanData.edition_total}`;
      }
    }

    // Fall back to metadata from HydratedCoin
    const metadata = getNftMetadata(nft);
    if (metadata?.series_number && metadata?.series_total) {
      return `#${metadata.series_number} of ${metadata.series_total}`;
    }
    return undefined;
  };

  // Offer saving helper functions
  const getOffersStorageKey = useCallback((pubKey: string | null): string => {
    if (!pubKey) return 'chia_active_offers';
    return `chia_active_offers_${pubKey.substring(0, 16)}`;
  }, []);

  const getNftImageUrl = useCallback((nft: EnrichedNftCoin): string | undefined => {
    // Prioritize Spacescan thumbnail if available
    if (nft.spacescanData) {
      return `https://edge.silicon-dev.net/spacescan/mintgarden/nfts/${nft.spacescanData.nft_id}/thumbnail`;
    }

    // Fall back to metadata from HydratedCoin
    const metadata = getNftMetadata(nft);
    if (metadata?.data_uris && metadata.data_uris.length > 0) {
      return metadata.data_uris[0];
    }
    if (metadata?.collection?.attributes?.find((attr: any) => attr.type === 'icon')?.value) {
      return metadata.collection.attributes.find((attr: any) => attr.type === 'icon').value;
    }
    return undefined;
  }, [getNftMetadata]);

  const saveOfferToStorage = useCallback((offerData: {
    nft: HydratedCoin;
    amount: number;
    depositAddress: string;
    wusdcAssetId: string;
    offerString: string;
    timestamp: number;
    isSigned: boolean;
    originalRequest?: any;
    dexieOfferId?: string;
    dexieOfferUrl?: string;
  }) => {
    if (!address) return;

    try {
      // Create SavedOffer object
      const savedOffer: SavedOffer = {
        id: `offer_${Date.now()}_${Math.random().toString(36).substr(2, 9)}`,
        timestamp: offerData.timestamp,
        status: 'active',
        nft: {
          coin: offerData.nft,
          metadata: getNftMetadata(offerData.nft),
          name: getNftDisplayName(offerData.nft),
          collection: getNftCollectionName(offerData.nft),
          edition: getNftEditionInfo(offerData.nft),
          imageUrl: getNftImageUrl(offerData.nft)
        },
        requestedPayment: {
          amount: offerData.amount,
          assetId: offerData.wusdcAssetId,
          assetName: 'wUSDC.b',
          depositAddress: offerData.depositAddress
        },
        offerData: {
          offerString: offerData.offerString,
          isSigned: offerData.isSigned
        },
        originalRequest: offerData.originalRequest || {} as any,
        // Dexie marketplace integration
        dexieOfferId: offerData.dexieOfferId,
        dexieOfferUrl: offerData.dexieOfferUrl
      };

      // Get existing offers
      const storageKey = getOffersStorageKey(address);
      const existing = localStorage.getItem(storageKey);
      const existingOffers: SavedOffer[] = existing ? JSON.parse(existing) : [];

      // Add new offer
      const updatedOffers = [savedOffer, ...existingOffers];

      // Save to localStorage
      localStorage.setItem(storageKey, JSON.stringify(updatedOffers));

      console.log('Offer saved to localStorage:', savedOffer.id);
    } catch (error) {
      console.error('Error saving offer to localStorage:', error);
    }
  }, [address, getOffersStorageKey, getNftMetadata, getNftDisplayName, getNftCollectionName, getNftEditionInfo, getNftImageUrl]);

  // Event handlers
  const selectNft = (nft: EnrichedNftCoin) => {
    console.log('🎯 NFT selected:', {
      nft: nft,
      displayName: getNftDisplayName(nft),
      collectionName: getNftCollectionName(nft),
      editionInfo: getNftEditionInfo(nft),
      launcherId: getLauncherId(nft),
      spacescanData: nft.spacescanData,
      metadata: getNftMetadata(nft)
    });

    console.log('🔄 Setting selectedNft and step to confirm');
    // Mark that user has manually selected an NFT
    hasUserSelectedNft.current = true;

    // Store the enriched NFT for display purposes
    setSelectedNft(nft);
    setStep('confirm');
  };

  const goBack = () => {
    if (step === 'confirm') {
      setStep('select-nft');
      setSelectedNft(null);
      setOfferAmount('');
      setDepositAddress(address || '');
      // Reset the user selection flag when going back
      hasUserSelectedNft.current = false;
    }
  };

  // Validation function for Chia addresses
  const validateChiaAddress = (address: string): { isValid: boolean; error?: string } => {
    try {
      if (!address || typeof address !== 'string') {
        return { isValid: false, error: 'Address must be a non-empty string' };
      }

      const decoded = bech32m.decode(address);

      if (decoded.prefix !== 'xch') {
        return { isValid: false, error: 'Invalid address prefix: must be "xch"' };
      }

      if (decoded.words.length !== 52) {
        return { isValid: false, error: 'Invalid address data length' };
      }

      return { isValid: true };
    } catch (err) {
      return {
        isValid: false,
        error: err instanceof Error ? `Invalid address encoding: ${err.message}` : 'Invalid address encoding',
      };
    }
  };

  const validateOfferAmount = (): boolean => {
    if (!offerAmount || parseFloat(offerAmount) <= 0) {
      setError('Please enter a valid offer amount');
      return false;
    }

    if (!depositAddress || depositAddress.trim() === '') {
      setError('Please enter a deposit address');
      return false;
    }

    // Validate Chia address format
    const addressValidation = validateChiaAddress(depositAddress);
    if (!addressValidation.isValid) {
      setError(`Invalid deposit address: ${addressValidation.error}`);
      return false;
    }

    if (!syntheticPublicKey) {
      setError('Synthetic public key not available. Please reconnect your wallet.');
      return false;
    }

    return true;
  };

  const submitOfferToDexie = async (offerString: string): Promise<{
    success: boolean;
    data?: {
      id: string;
      offer_url?: string;
      [key: string]: any;
    };
    error?: string;
  }> => {
    try {
      const response = await fetch('https://api.dexie.space/v1/offers', {
        method: 'POST',
        headers: {
          'Content-Type': 'application/json',
          'Accept': 'application/json'
        },
        body: JSON.stringify({
          offer: offerString
        })
      });

      if (!response.ok) {
        const errorText = await response.text().catch(() => 'Unknown error');
        throw new Error(`Dexie API error (${response.status}): ${errorText}`);
      }

      const result = await response.json();
      console.log('Offer successfully submitted to Dexie:', result);
      
      return {
        success: true,
        data: result
      };
    } catch (error) {
      console.error('Failed to submit offer to Dexie:', error);
      return {
        success: false,
        error: error instanceof Error ? error.message : 'Failed to submit offer to Dexie'
      };
    }
  };

  const submitOffer = async () => {
    if (!validateOfferAmount() || !selectedNft || !syntheticPublicKey) {
      return;
    }

    setIsSubmitting(true);
    setError(null);

    try {
      // Extract the base HydratedCoin from the enriched NFT for the API call
      const { spacescanData, ...baseNft } = selectedNft;

      // Use the SDK hook to create the offer
      const simpleOfferRequest: SimpleMakeUnsignedNFTOfferRequest = {
        requested_payments: {
          cats: [{
            asset_id: WUSDC_ASSET_ID,
            deposit_address: depositAddress,
            amount: parseFloat(offerAmount)
          }]
        },
        nft_json: baseNft
      };

      // Create the offer using the hook
      const result = await createNFTOffer(simpleOfferRequest);

      if (!result.success) {
        throw new Error((result as any).error);
      }

      // Submit to Dexie API and capture the response
      const dexieResult = await submitOfferToDexie(result.data.signed_offer);
      
      // Prepare the offer data using the base NFT, including Dexie data
      const offerData = {
        nft: baseNft,
        amount: parseFloat(offerAmount),
        depositAddress: depositAddress,
        wusdcAssetId: WUSDC_ASSET_ID,
        offerString: result.data.signed_offer,
        timestamp: Date.now(),
        isSigned: true,
        originalRequest: simpleOfferRequest,
        // Include Dexie data if submission was successful
        dexieOfferId: dexieResult.success ? dexieResult.data?.id : undefined,
        dexieOfferUrl: dexieResult.success ? dexieResult.data?.offer_url : undefined
      };
<<<<<<< HEAD

      // Save to localStorage first
      saveOfferToStorage(offerData);

      // Submit to Dexie API (don't await - run in parallel)
      submitOfferToDexie(result.data.signed_offer);

=======
      
      // Save to localStorage with Dexie information
      saveOfferToStorage(offerData);
      
>>>>>>> c2e88776
      // Also call the callback if provided (for parent component compatibility)
      onOfferCreated?.(offerData);

      console.log('Offer created and stored:', {
        localOfferId: offerData.timestamp,
        dexieOfferId: offerData.dexieOfferId,
        dexieSuccess: dexieResult.success,
        dexieError: dexieResult.error
      });

      closeModal();
    } catch (err) {
      setError(err instanceof Error ? err.message : 'Failed to create offer');
      console.error('Error creating offer:', err);
    } finally {
      setIsSubmitting(false);
    }
  };

  const closeModal = () => {
    setSelectedNft(null);
    setOfferAmount('');
    setDepositAddress(address || '');
    setStep('select-nft');
    setError(null);
    onClose();
  };

  const refreshWalletData = () => {
    setIsRefreshingWallet(true);
    onRefreshWallet?.();

    setTimeout(() => {
      setIsRefreshingWallet(false);
    }, 3000);
  };

  if (!isOpen) {
    return null;
  }

  return (
    <>
      <div className="modal-overlay make-offer-overlay" onClick={(e) => e.target === e.currentTarget && closeModal()}>
        <div className="modal-content make-offer-content">
          <div className="modal-header">
            <div className="header-content">
              {step !== 'select-nft' && (
                <button className="back-btn" onClick={goBack}>
                  <svg width="20" height="20" viewBox="0 0 24 24" fill="none" stroke="currentColor" strokeWidth="2">
                    <path d="M19 12H5"></path>
                    <path d="M12 19l-7-7 7-7"></path>
                  </svg>
                </button>
              )}
              <h3>
                {step === 'select-nft' ? 'Make Offer - Select NFT' : 'Make Offer - Confirm'}
              </h3>
            </div>
            <button className="close-btn" onClick={closeModal}>
              <svg width="24" height="24" viewBox="0 0 24 24" fill="none" stroke="currentColor" strokeWidth="2">
                <line x1="18" y1="6" x2="6" y2="18"></line>
                <line x1="6" y1="6" x2="18" y2="18"></line>
              </svg>
            </button>
          </div>

          <div className="modal-body">
            {error && (
              <div className="error-message">
                <svg width="16" height="16" viewBox="0 0 24 24" fill="none" stroke="currentColor" strokeWidth="2">
                  <path d="M10.29 3.86L1.82 18a2 2 0 0 0 1.71 3h16.94a2 2 0 0 0 1.71-3L13.71 3.86a2 2 0 0 0-3.42 0z"></path>
                  <line x1="12" y1="9" x2="12" y2="13"></line>
                  <line x1="12" y1="17" x2="12.01" y2="17"></line>
                </svg>
                <span>{error}</span>
              </div>
            )}

            {!syntheticPublicKey && (
              <div className="info-message">
                <svg width="16" height="16" viewBox="0 0 24 24" fill="none" stroke="currentColor" strokeWidth="2">
                  <circle cx="12" cy="12" r="10"></circle>
                  <line x1="12" y1="16" x2="12" y2="12"></line>
                  <line x1="12" y1="8" x2="12.01" y2="8"></line>
                </svg>
                <span>
                  {isRefreshingWallet ? 'Refreshing wallet connection...' : 'Wallet is still connecting... Please wait for the connection to complete.'}
                </span>
                <button
                  className="refresh-wallet-btn"
                  onClick={refreshWalletData}
                  disabled={isRefreshingWallet}
                >
                  {isRefreshingWallet ? (
                    <>
                      <div className="refresh-spinner"></div>
                      Refreshing...
                    </>
                  ) : (
                    <>
                      <svg width="14" height="14" viewBox="0 0 24 24" fill="none" stroke="currentColor" strokeWidth="2">
                        <path d="M1 4v6h6"></path>
                        <path d="M3.51 15a9 9 0 1 0 2.13-9.36L1 10"></path>
                      </svg>
                      Refresh
                    </>
                  )}
                </button>
              </div>
            )}

            {step === 'select-nft' ? (
              <div className="step-content">
                <p className="step-description">Select the NFT you want to make an offer for:</p>

                {nftCoinsToDisplay.length === 0 ? (
                  <div className="no-items">
                    <p>No NFTs found in your wallet</p>
                    {nftsLoading && <p>Loading NFTs from Spacescan...</p>}
                    {nftsError && <p>Error loading NFTs: {nftsError}</p>}
                  </div>
                ) : (
                  <div className="nft-grid">
                    {nftCoinsToDisplay.map((nft: EnrichedNftCoin, index: number) => {
                      // const metadata = getNftMetadata(nft);
                      const isLoading = isNftMetadataLoading(nft);
                      const editionInfo = getNftEditionInfo(nft);

                      return (
                        <div key={index} className="nft-card" onClick={() => selectNft(nft)}>
                          <div className="nft-image">
                            {isLoading ? (
                              <div className="nft-loading">
                                <div className="nft-spinner"></div>
                              </div>
                            ) : (() => {
                              const imageUrl = getNftImageUrl(nft);
                              return imageUrl ? (
                                <img src={convertIpfsUrl(imageUrl)} alt={getNftDisplayName(nft)} />
                              ) : (
                                <div className="nft-placeholder">🖼️</div>
                              );
                            })()}
                          </div>
                          <div className="nft-info">
                            <h4>{getNftDisplayName(nft)}</h4>
                            <p className="nft-collection">{getNftCollectionName(nft)}</p>
                            {editionInfo && <p className="nft-edition">{editionInfo}</p>}
                          </div>
                        </div>
                      );
                    })}
                  </div>
                )}
              </div>
            ) : (
              <div className="step-content">
                <div className="offer-summary">
                  <h4>Offer Summary</h4>

                  <div className="summary-section">
                    <h5>NFT to Offer:</h5>
                    <div className="nft-summary-card">
                      <div className="nft-summary-image">
                        {selectedNft && isNftMetadataLoading(selectedNft) ? (
                          <div className="nft-loading">
                            <div className="nft-spinner"></div>
                          </div>
                        ) : selectedNft ? (
                          (() => {
                            const imageUrl = getNftImageUrl(selectedNft);
                            return imageUrl ? (
                              <img src={convertIpfsUrl(imageUrl)} alt={getNftDisplayName(selectedNft)} />
                            ) : (
                              '🖼️'
                            );
                          })()
                        ) : null}
                      </div>
                      <div className="nft-summary-info">
                        <h6>{selectedNft ? getNftDisplayName(selectedNft) : ''}</h6>
                        <p>{selectedNft ? getNftCollectionName(selectedNft) : ''}</p>
                        {selectedNft && getNftEditionInfo(selectedNft) && (
                          <p className="nft-edition">{getNftEditionInfo(selectedNft)}</p>
                        )}
                      </div>
                    </div>
                  </div>

                  <div className="summary-section">
                    <h5>Payment Token:</h5>
                    <div className="cat-summary-card">
                      <div className="cat-summary-icon">💰</div>
                      <div className="cat-summary-info">
                        <h6>wUSDC.b</h6>
                        <p>Asset ID: {formatAddress(WUSDC_ASSET_ID)}</p>
                      </div>
                    </div>
                  </div>

                  <div className="summary-section">
                    <h5>Offer Amount:</h5>
                    <div className="amount-input-group">
                      <input
                        type="number"
                        step="0.000001"
                        min="0"
                        value={offerAmount}
                        onChange={(e) => setOfferAmount(e.target.value)}
                        placeholder="Enter amount..."
                        className="amount-input"
                        disabled={isSubmitting}
                      />
                      <span className="amount-unit">wUSDC.b</span>
                    </div>
                  </div>

                  <div className="summary-section">
                    <h5>Deposit Address:</h5>
                    <input
                      type="text"
                      value={depositAddress}
                      onChange={(e) => setDepositAddress(e.target.value)}
                      placeholder="Enter Chia address (xch...) or puzzle hash..."
                      className="deposit-address-input"
                      disabled={isSubmitting}
                    />
                  </div>
                </div>

                <div className="action-buttons">
                  <button className="cancel-btn" onClick={closeModal} disabled={isSubmitting || isCreatingOffer}>
                    Cancel
                  </button>
                  <button
                    className="submit-btn"
                    onClick={submitOffer}
                    disabled={isSubmitting || isCreatingOffer || !offerAmount || !depositAddress || !syntheticPublicKey}
                  >
                    {isSubmitting || isCreatingOffer ? (
                      <>
                        <div className="button-spinner"></div>
                        Creating Offer...
                      </>
                    ) : !syntheticPublicKey ? (
                      'Wallet Not Ready'
                    ) : (
                      'Create Offer'
                    )}
                  </button>
                </div>
              </div>
            )}
          </div>
        </div>
      </div>

      {/* MakeOfferModal-specific styles */}
      <style>{`
        /* Make Offer Modal Specific Styles */
        .modal-overlay.make-offer-overlay {
          z-index: 1100;
        }

        .modal-content.make-offer-content {
          width: 90%;
          max-width: 600px;
          max-height: 80vh;
          overflow-y: auto;
        }

        .header-content {
          display: flex;
          align-items: center;
          gap: 12px;
        }

        .header-content h3 {
          margin: 0;
          color: white;
          font-size: 18px;
          font-weight: 600;
        }

        .back-btn {
          background: none;
          border: none;
          color: #888;
          cursor: pointer;
          padding: 8px;
          border-radius: 8px;
          transition: all 0.2s;
        }

        .back-btn:hover {
          color: white;
          background: #333;
        }

        .close-btn {
          background: none;
          border: none;
          color: #888;
          cursor: pointer;
          padding: 4px;
          border-radius: 4px;
          transition: all 0.2s;
        }

        .close-btn:hover {
          color: white;
          background: #333;
        }

        .error-message {
          display: flex;
          align-items: center;
          gap: 8px;
          padding: 12px;
          background: rgba(239, 68, 68, 0.1);
          border: 1px solid rgba(239, 68, 68, 0.3);
          border-radius: 8px;
          margin-bottom: 20px;
          color: #ef4444;
          font-size: 14px;
        }

        .info-message {
          display: flex;
          align-items: center;
          gap: 8px;
          padding: 12px;
          background: rgba(59, 130, 246, 0.1);
          border: 1px solid rgba(59, 130, 246, 0.3);
          border-radius: 8px;
          margin-bottom: 20px;
          color: #3b82f6;
          font-size: 14px;
        }

        .refresh-wallet-btn {
          display: flex;
          align-items: center;
          gap: 4px;
          padding: 6px 12px;
          background: rgba(59, 130, 246, 0.2);
          border: 1px solid rgba(59, 130, 246, 0.4);
          border-radius: 6px;
          color: #3b82f6;
          font-size: 12px;
          font-weight: 500;
          cursor: pointer;
          transition: all 0.2s;
          margin-left: auto;
        }

        .refresh-wallet-btn:hover:not(:disabled) {
          background: rgba(59, 130, 246, 0.3);
          border-color: rgba(59, 130, 246, 0.6);
        }

        .refresh-wallet-btn:disabled {
          opacity: 0.6;
          cursor: not-allowed;
        }

        .refresh-spinner {
          width: 12px;
          height: 12px;
          border: 1.5px solid rgba(59, 130, 246, 0.3);
          border-top: 1.5px solid #3b82f6;
          border-radius: 50%;
          animation: spin 1s linear infinite;
        }

        @keyframes spin {
          0% { transform: rotate(0deg); }
          100% { transform: rotate(360deg); }
        }

        .step-content {
          display: flex;
          flex-direction: column;
          gap: 20px;
        }

        .step-description {
          margin: 0;
          color: #ccc;
          font-size: 14px;
        }

        .no-items {
          text-align: center;
          padding: 40px 20px;
          color: #888;
          background: #262626;
          border-radius: 12px;
          border: 1px solid #333;
        }

        .no-items p {
          margin: 0;
          font-size: 14px;
        }

        .nft-grid {
          display: grid;
          grid-template-columns: repeat(auto-fill, minmax(200px, 1fr));
          gap: 16px;
        }

        .nft-card {
          background: #262626;
          border-radius: 12px;
          border: 1px solid #333;
          padding: 16px;
          cursor: pointer;
          transition: all 0.2s;
        }

        .nft-card:hover {
          background: #333;
          border-color: #6bc36b;
          transform: translateY(-2px);
        }

        .nft-image {
          width: 100%;
          height: 120px;
          border-radius: 8px;
          overflow: hidden;
          margin-bottom: 12px;
          background: #333;
          display: flex;
          align-items: center;
          justify-content: center;
        }

        .nft-placeholder {
          font-size: 48px;
          color: #666;
        }

        .nft-loading {
          display: flex;
          align-items: center;
          justify-content: center;
          height: 100%;
        }

        .nft-spinner {
          width: 24px;
          height: 24px;
          border: 2px solid #333;
          border-top: 2px solid #6bc36b;
          border-radius: 50%;
          animation: spin 1s linear infinite;
        }

        .nft-image img {
          width: 100%;
          height: 100%;
          object-fit: cover;
        }

        .nft-info h4 {
          margin: 0 0 4px 0;
          color: white;
          font-size: 14px;
          font-weight: 600;
          line-height: 1.3;
        }

        .nft-collection {
          margin: 0 0 4px 0;
          color: #888;
          font-size: 12px;
          line-height: 1.3;
          word-wrap: break-word;
          overflow-wrap: break-word;
        }

        .nft-edition {
          margin: 0;
          color: #6bc36b;
          font-size: 11px;
          font-weight: 500;
        }

        .offer-summary {
          background: #262626;
          border-radius: 12px;
          padding: 20px;
          border: 1px solid #333;
        }

        .offer-summary h4 {
          margin: 0 0 20px 0;
          color: white;
          font-size: 16px;
          font-weight: 600;
        }

        .summary-section {
          margin-bottom: 20px;
        }

        .summary-section:last-child {
          margin-bottom: 0;
        }

        .summary-section h5 {
          margin: 0 0 8px 0;
          color: white;
          font-size: 14px;
          font-weight: 600;
        }

        .nft-summary-card {
          display: flex;
          align-items: center;
          gap: 12px;
          padding: 12px;
          background: #333;
          border-radius: 8px;
        }

        .nft-summary-image {
          width: 48px;
          height: 48px;
          border-radius: 8px;
          background: #333;
          display: flex;
          align-items: center;
          justify-content: center;
          font-size: 24px;
          flex-shrink: 0;
          overflow: hidden;
        }

        .nft-summary-image img {
          width: 100%;
          height: 100%;
          object-fit: cover;
        }

        .nft-summary-info h6 {
          margin: 0;
          color: white;
          font-size: 14px;
          font-weight: 600;
        }

        .nft-summary-info p {
          margin: 4px 0 0 0;
          color: #888;
          font-size: 12px;
        }

        .cat-summary-card {
          display: flex;
          align-items: center;
          gap: 12px;
          padding: 12px;
          background: #333;
          border-radius: 8px;
        }

        .cat-summary-icon {
          width: 32px;
          height: 32px;
          border-radius: 50%;
          background: #404040;
          display: flex;
          align-items: center;
          justify-content: center;
          font-size: 16px;
          flex-shrink: 0;
        }

        .cat-summary-info h6 {
          margin: 0;
          color: white;
          font-size: 14px;
          font-weight: 600;
        }

        .cat-summary-info p {
          margin: 4px 0 0 0;
          color: #888;
          font-size: 12px;
        }

        .amount-input-group {
          display: flex;
          align-items: center;
          gap: 8px;
        }

        .amount-input {
          flex: 1;
          padding: 12px;
          background: #333;
          border: 1px solid #404040;
          border-radius: 8px;
          color: white;
          font-size: 14px;
          font-family: monospace;
        }

        .amount-input:focus {
          outline: none;
          border-color: #6bc36b;
        }

        .amount-input:disabled {
          opacity: 0.5;
          cursor: not-allowed;
        }

        .amount-unit {
          color: #888;
          font-size: 14px;
          font-weight: 500;
        }

        .deposit-address-input {
          width: 100%;
          padding: 12px;
          background: #333;
          border: 1px solid #404040;
          border-radius: 8px;
          color: white;
          font-size: 14px;
          font-family: monospace;
        }

        .deposit-address-input:focus {
          outline: none;
          border-color: #6bc36b;
        }

        .deposit-address-input:disabled {
          opacity: 0.5;
          cursor: not-allowed;
        }

        .action-buttons {
          display: flex;
          gap: 12px;
          margin-top: 20px;
        }

        .cancel-btn {
          flex: 1;
          padding: 12px;
          background: none;
          border: 1px solid #333;
          border-radius: 8px;
          color: #888;
          font-size: 14px;
          font-weight: 500;
          cursor: pointer;
          transition: all 0.2s;
        }

        .cancel-btn:hover:not(:disabled) {
          background: #333;
          color: white;
        }

        .cancel-btn:disabled {
          opacity: 0.5;
          cursor: not-allowed;
        }

        .submit-btn {
          flex: 1;
          display: flex;
          align-items: center;
          justify-content: center;
          gap: 8px;
          padding: 12px;
          background: #6bc36b;
          border: none;
          border-radius: 8px;
          color: white;
          font-size: 14px;
          font-weight: 600;
          cursor: pointer;
          transition: all 0.2s;
        }

        .submit-btn:hover:not(:disabled) {
          background: #4a9f4a;
        }

        .submit-btn:disabled {
          opacity: 0.5;
          cursor: not-allowed;
        }

        .button-spinner {
          width: 16px;
          height: 16px;
          border: 2px solid rgba(255, 255, 255, 0.3);
          border-top: 2px solid white;
          border-radius: 50%;
          animation: spin 1s linear infinite;
        }
      `}</style>
    </>
  );
}; <|MERGE_RESOLUTION|>--- conflicted
+++ resolved
@@ -646,7 +646,7 @@
 
       const result = await response.json();
       console.log('Offer successfully submitted to Dexie:', result);
-      
+
       return {
         success: true,
         data: result
@@ -693,7 +693,7 @@
 
       // Submit to Dexie API and capture the response
       const dexieResult = await submitOfferToDexie(result.data.signed_offer);
-      
+
       // Prepare the offer data using the base NFT, including Dexie data
       const offerData = {
         nft: baseNft,
@@ -708,20 +708,16 @@
         dexieOfferId: dexieResult.success ? dexieResult.data?.id : undefined,
         dexieOfferUrl: dexieResult.success ? dexieResult.data?.offer_url : undefined
       };
-<<<<<<< HEAD
+      
+      // Save to localStorage with Dexie information
 
       // Save to localStorage first
       saveOfferToStorage(offerData);
 
+
       // Submit to Dexie API (don't await - run in parallel)
       submitOfferToDexie(result.data.signed_offer);
 
-=======
-      
-      // Save to localStorage with Dexie information
-      saveOfferToStorage(offerData);
-      
->>>>>>> c2e88776
       // Also call the callback if provided (for parent component compatibility)
       onOfferCreated?.(offerData);
 
