// Export client classes
<<<<<<< HEAD
export { 
  ChiaCloudWalletClient,
  // Export buffer conversion utilities (for signSpendBundle - no 0x prefix)
  bufferToHexWithoutPrefix,
  bufferToHexWithPrefix,
  convertCoinBufferToSnakeCase,
  convertCoinSpendBufferToSnakeCase,
  convertCoinSpendBuffersToSnakeCase,
  // Export string to buffer conversion utilities
  hexStringToBuffer,
  convertCoinSpendToBuffer,
  convertCoinSpendsToBuffer,
  // Export string conversion utilities without 0x prefix (for signSpendBundle specifically)
  convertCoinToSnakeCaseWithoutPrefix,
  convertCoinSpendToSnakeCaseWithoutPrefix,
  convertCoinSpendsToSnakeCaseWithoutPrefix
} from './client/ChiaCloudWalletClient';
export { UnifiedWalletClient } from './client/UnifiedWalletClient';
=======
>>>>>>> 67883f8e
export { 
  ChiaCloudWalletClient,
  // Export buffer conversion utilities (for signSpendBundle - no 0x prefix)
  bufferToHexWithoutPrefix,
  bufferToHexWithPrefix,
  convertCoinBufferToSnakeCase,
  convertCoinSpendBufferToSnakeCase,
  convertCoinSpendBuffersToSnakeCase,
  // Export string to buffer conversion utilities
  hexStringToBuffer,
  convertCoinSpendToBuffer,
  convertCoinSpendsToBuffer,
  // Export string conversion utilities without 0x prefix (for signSpendBundle specifically)
  convertCoinToSnakeCaseWithoutPrefix,
  convertCoinSpendToSnakeCaseWithoutPrefix,
  convertCoinSpendsToSnakeCaseWithoutPrefix
} from './client/ChiaCloudWalletClient';
export { UnifiedWalletClient } from './client/UnifiedWalletClient';
export {
  ChiaNFTMintService,
  getChiaNFTMintService,
  configureChiaNFTMintService,
  mintChiaNFT,
  mintChiaNFTFromEVM,
  getChiaNFTMintStatus,
  getChiaNFTMintingStats
} from './client/ChiaNFTMintService';

// Export providers
export { ChiaWalletSDKProvider } from './providers/ChiaWalletSDKProvider';

// Export hooks
export { useChiaWallet } from './hooks/useChiaWallet';
export { useBalance } from './hooks/useBalance';
export { useWalletInfo } from './hooks/useWalletInfo';
export { useNFTs } from './hooks/useNFTs';
export { useChiaUtils } from './hooks/useChiaUtils';
export { useChiaTransactions } from './hooks/useChiaTransactions';
export { useHydratedCoins } from './hooks/useHydratedCoins';
export { useMintNFT, useNFTMintMetadata } from './hooks/useMintNFT';
export { useChiaNFTMint, useChiaNFTMetadata, encodeLauncherIdAsNftAddress } from './hooks/useChiaNFTMint';
export { useUploadFile } from './hooks/useUploadFile';
export { ChiaWalletProvider } from './hooks/useChiaWalletProvider';
export {
  // Core wallet hooks
  useWalletState,
  useWalletConnection,
  useWalletBalance,
  useWalletCoins,
  useWalletEvents,
  useRawSDK,

  // Transaction hooks
  useSendTransaction,
  useTakeOffer,
  useNFTOffers,

  // Unified client hooks
  useUnifiedWalletClient,
  useUnifiedWalletState
} from './hooks/useChiaWalletSDK';
export { useAllDialogs } from './hooks/useDialogs';

// Export components
export { ChiaWalletButton } from './components/ChiaWalletButton';
export { ChiaWalletModal } from './components/ChiaWalletModal';
export { ChiaWalletModalWithProvider } from './components/ChiaWalletModalWithProvider';
export { ChiaWalletDashboard } from './components/ChiaWalletDashboard';
export { ChiaWalletDialogsWrapper, ChiaWalletDialogManager } from './components/ChiaWalletDialogManager';
export { GlobalDialogProvider } from './components/GlobalDialogProvider';
export { HydratedCoinsProvider } from './components/HydratedCoinsProvider';

// Export individual dialog components
export { SendFundsModal } from './components/SendFundsModal';
export { ReceiveFundsModal } from './components/ReceiveFundsModal';
export { MakeOfferModal } from './components/MakeOfferModal';
export { ActiveOffersModal } from './components/ActiveOffersModal';
export { NFTDetailsModal } from './components/NFTDetailsModal';
export { TakeOfferWidget } from './components/TakeOfferWidget';

// Export example components
export {
  ChiaNFTMintExample,
  SimpleChiaNFTMintExample,
  StreamlinedChiaNFTMintForm
} from './examples/ChiaNFTMintExample';

// Export dialog hooks from GlobalDialogProvider
export {
  useSendDialog,
  useReceiveDialog,
  useMakeOfferDialog,
  useOffersDialog,
  useNFTDetailsDialog,
  useGlobalDialogs,
} from './components/GlobalDialogProvider';

// Export shared modal styles for consistent theming
export { sharedModalStyles, injectModalStyles } from './components/modal-styles';

// Export types
export type {
  // Core wallet types
  HydratedCoin,
  SendXCHRequest,
  SimpleMakeUnsignedNFTOfferRequest,

  // Offer types
  TakeOfferRequest,
  TakeOfferResponse,
  ParsedOfferData,
  BroadcastOfferRequest,
  BroadcastOfferResponse,

  // Decode offer types
  DecodeOfferRequest,
  DecodeOfferResponse,
  ApiSpendBundle,
  ApiCoinSpend,

  // NFT minting types
  MintNFTRequest,
  MintNFTResponse,
  NFTMintMetadata,
  NFTMint,
  MintCoinInput,

  // File upload types
  UploadFileResponse,
  
  // Buffer-based spend bundle types
  CoinSpendBuffer,
  CoinBuffer,
  
  // Signing response types
  SignSpendBundleApiResponse
} from './client/ChiaCloudWalletClient';
// Export SDK class and types
export { ChiaWalletSDK } from './client/ChiaWalletSDK';
export type {
  WalletState,
  WalletEventType
} from './client/ChiaWalletSDK';

// Export component types
export type {
  SentTransaction,
  SavedOffer,
  DexieOfferData,
  DexieOfferResult,
  TakeOfferWidgetProps,
  DexieSelectedCoin,
  NFTMetadata,
} from './components/types';

// Export mint hook types
export type {
  SimpleMintConfig,
  MintTransactionRecord,
  UseMintNFTConfig,
  UseMintNFTResult
} from './hooks/useMintNFT';

// Export Chia NFT mint hook types
export type {
  ChiaNFTMintConfig,
  ChiaNFTMintRecord,
  UseChiaNFTMintConfig,
  UseChiaNFTMintResult
} from './hooks/useChiaNFTMint';

// Export Chia NFT mint service types
export type {
  ChiaNFTMintRequest,
  ChiaNFTMintResponse,
  ChiaNFTMintStatus,
  ChiaNFTMintServiceConfig
} from './client/ChiaNFTMintService';

// Export upload hook types
export type {
  UseUploadFileConfig,
  UseUploadFileResult,
  UploadResult
} from './hooks/useUploadFile';

// Export DID hooks and types
export { useDIDs, useFirstDID } from './hooks/useDIDs';
export type {
  UseDIDsConfig,
  UseDIDsResult
} from './hooks/useDIDs';
export type { DIDInfo } from './client/ChiaCloudWalletClient';


export { NFTMintDebugger } from './examples/NFTMintDebugger';
export { NFTMintWithSigningExample } from './examples/NFTMintWithSigningExample'; 
<|MERGE_RESOLUTION|>--- conflicted
+++ resolved
@@ -1,25 +1,4 @@
 // Export client classes
-<<<<<<< HEAD
-export { 
-  ChiaCloudWalletClient,
-  // Export buffer conversion utilities (for signSpendBundle - no 0x prefix)
-  bufferToHexWithoutPrefix,
-  bufferToHexWithPrefix,
-  convertCoinBufferToSnakeCase,
-  convertCoinSpendBufferToSnakeCase,
-  convertCoinSpendBuffersToSnakeCase,
-  // Export string to buffer conversion utilities
-  hexStringToBuffer,
-  convertCoinSpendToBuffer,
-  convertCoinSpendsToBuffer,
-  // Export string conversion utilities without 0x prefix (for signSpendBundle specifically)
-  convertCoinToSnakeCaseWithoutPrefix,
-  convertCoinSpendToSnakeCaseWithoutPrefix,
-  convertCoinSpendsToSnakeCaseWithoutPrefix
-} from './client/ChiaCloudWalletClient';
-export { UnifiedWalletClient } from './client/UnifiedWalletClient';
-=======
->>>>>>> 67883f8e
 export { 
   ChiaCloudWalletClient,
   // Export buffer conversion utilities (for signSpendBundle - no 0x prefix)
