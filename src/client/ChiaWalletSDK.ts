import {
  ChiaCloudWalletClient,
  type ChiaCloudWalletConfig,
  type HydratedCoin,
  type Coin,
  type Result,
  type PublicKeyResponse,
  type SendXCHRequest,
  type SendXCHResponse,
  type BroadcastResponse,
  type SignOfferResponse,
  type SimpleMakeUnsignedNFTOfferRequest
} from './ChiaCloudWalletClient';

// Event types for reactivity
export type WalletEventType =
  | 'connectionChanged'
  | 'balanceChanged'
  | 'coinsChanged'
  | 'walletInfoChanged'
  | 'transactionCompleted'
  | 'error';

export type EventListener<T = any> = (data: T) => void;

// Simplified state interface
export interface WalletState {
  // Connection
  isConnected: boolean;
  isConnecting: boolean;

  // Authentication
  jwtToken: string | null;

  // Wallet info
  publicKey: string | null;
  syntheticPublicKey: string | null;
  address: string | null;
  email: string | null;
  userId: string | null;

  // Balance & coins
  totalBalance: number;
  coinCount: number;
  hydratedCoins: HydratedCoin[];
  xchCoins: HydratedCoin[];
  catCoins: HydratedCoin[];
  nftCoins: HydratedCoin[];

  // Loading states
  loading: {
    connection: boolean;
    balance: boolean;
    coins: boolean;
    walletInfo: boolean;
  };

  // Errors
  errors: {
    connection: string | null;
    balance: string | null;
    coins: string | null;
    walletInfo: string | null;
  };

  // Timestamps
  lastUpdate: {
    balance: number;
    coins: number;
    walletInfo: number;
  };
}

// Configuration for the SDK
export interface ChiaWalletSDKConfig extends ChiaCloudWalletConfig {
  autoConnect?: boolean;
  autoRefresh?: boolean;
  refreshInterval?: number;
}

/**
 * Unified Chia Wallet SDK that combines API client functionality with reactive state management
 * This is the main client that should be passed around to components and hooks
 */
export class ChiaWalletSDK {
  public client: ChiaCloudWalletClient;
  private config: ChiaWalletSDKConfig;
  private eventListeners: Map<WalletEventType, Set<EventListener>> = new Map();
  private refreshInterval: number | null = null;
  private state: WalletState;

  // Request deduplication for getPublicKey
  private publicKeyPromise: Promise<any> | null = null;
  private publicKeyCache: { data: any; timestamp: number } | null = null;
  private readonly PUBLIC_KEY_CACHE_DURATION = 10000; // Reduced to 10 seconds for better responsiveness

  constructor(config: ChiaWalletSDKConfig = {}) {
    this.config = {
      autoConnect: true,
      autoRefresh: true,
      refreshInterval: 60000, // 60 seconds (increased from 30 to reduce API calls)
      ...config
    };

    this.client = new ChiaCloudWalletClient({
      baseUrl: this.config.baseUrl,
      jwtToken: this.config.jwtToken,
      enableLogging: this.config.enableLogging

    });

    // Initialize state
    this.state = this.createInitialState();

    // Set up auto-refresh if enabled
    if (this.config.autoRefresh && this.config.refreshInterval) {
      this.startAutoRefresh();
    }
  }

  /**
   * Create the initial state
   */
  private createInitialState(): WalletState {
    return {
      isConnected: false,
      isConnecting: false,
      jwtToken: this.config.jwtToken || null,
      publicKey: null,
      syntheticPublicKey: null,
      address: null,
      email: null,
      userId: null,
      totalBalance: 0,
      coinCount: 0,
      hydratedCoins: [],
      xchCoins: [],
      catCoins: [],
      nftCoins: [],
      loading: {
        connection: false,
        balance: false,
        coins: false,
        walletInfo: false
      },
      errors: {
        connection: null,
        balance: null,
        coins: null,
        walletInfo: null
      },
      lastUpdate: {
        balance: 0,
        coins: 0,
        walletInfo: 0
      }
    };
  }

  /**
   * Get the current state (read-only)
   */
  get walletState(): Readonly<WalletState> {
    return { ...this.state };
  }

  /**
   * Get the underlying API client for advanced usage
   */
  get apiClient(): ChiaCloudWalletClient {
    return this.client;
  }

  /**
   * Event system - Subscribe to wallet events
   */
  on<T = any>(event: WalletEventType, listener: EventListener<T>): () => void {
    if (!this.eventListeners.has(event)) {
      this.eventListeners.set(event, new Set());
    }

    const listeners = this.eventListeners.get(event)!;
    listeners.add(listener);

    // Return unsubscribe function
    return () => {
      listeners.delete(listener);
      if (listeners.size === 0) {
        this.eventListeners.delete(event);
      }
    };
  }

  /**
   * Emit an event to all listeners
   */
  private emit<T = any>(event: WalletEventType, data?: T): void {
    const listeners = this.eventListeners.get(event);
    if (listeners) {
      listeners.forEach(listener => {
        try {
          listener(data);
        } catch (error) {
          console.error(`Error in event listener for ${event}:`, error);
        }
      });
    }
  }

  /**
   * Update state and emit relevant events
   */
  private updateState(updates: Partial<WalletState>, changedFields?: (keyof WalletState)[]): void {
    const oldState = { ...this.state };
    this.state = { ...this.state, ...updates };

    // Emit specific events based on what changed
    if (changedFields) {
      if (changedFields.includes('isConnected')) {
        this.emit('connectionChanged', {
          isConnected: this.state.isConnected,
          address: this.state.address
        });
      }

      if (changedFields.includes('totalBalance') || changedFields.includes('hydratedCoins')) {
        this.emit('balanceChanged', {
          totalBalance: this.state.totalBalance,
          coinCount: this.state.coinCount
        });
      }

      if (changedFields.includes('hydratedCoins')) {
        this.emit('coinsChanged', {
          hydratedCoins: this.state.hydratedCoins,
          xchCoins: this.state.xchCoins,
          catCoins: this.state.catCoins,
          nftCoins: this.state.nftCoins
        });
      }

      if (changedFields.includes('address')) {
        this.emit('walletInfoChanged', {
          address: this.state.address,
          email: this.state.email
        });
      }
    }
  }

  /**
   * Set JWT token and update client
   */
  async setJwtToken(token: string | null): Promise<boolean> {
    // Clear cached public key when token changes
    this.clearPublicKeyCache();

    if (token) {
      this.client.setJwtToken(token);
    }
    this.updateState({ jwtToken: token }, ['jwtToken']);

    if (token && this.config.autoConnect) {
      return await this.connect();
    }

    if (!token) {
      this.disconnect();
    }

    return true;
  }

  /**
   * Set the base URL for API requests
   */
  setBaseUrl(url: string): void {
    this.client.setBaseUrl(url);
    this.config.baseUrl = url;
  }

  /**
   * Get the current base URL
   */
  getBaseUrl(): string {
    return this.client.getBaseUrl();
  }

  /**
   * Get public key with caching and request deduplication
   * Prevents multiple simultaneous calls to the API
   */
  async getCachedPublicKey(): Promise<any> {
    // Return cached data if still valid
    if (this.publicKeyCache) {
      const age = Date.now() - this.publicKeyCache.timestamp;
      if (age < this.PUBLIC_KEY_CACHE_DURATION) {
        return { success: true, data: this.publicKeyCache.data };
      }
    }

    // Return existing promise if one is in flight
    if (this.publicKeyPromise) {
      return this.publicKeyPromise;
    }

    // Create new request
    this.publicKeyPromise = this.client.getPublicKey()
      .then(result => {
        if (result.success) {
          // Cache successful result
          this.publicKeyCache = {
            data: result.data,
            timestamp: Date.now()
          };
        }
        this.publicKeyPromise = null;
        return result;
      })
      .catch(error => {
        this.publicKeyPromise = null;
        throw error;
      });

    return this.publicKeyPromise;
  }

  /**
   * Clear the public key cache (useful when JWT token changes)
   */
  clearPublicKeyCache(): void {
    this.publicKeyCache = null;
    this.publicKeyPromise = null;
  }

  /**
   * Force refresh the public key cache and update wallet info
   * Useful when you need the latest wallet information immediately
   */
  async forceRefreshWalletInfo(): Promise<any> {
    this.clearPublicKeyCache();
    const result = await this.getCachedPublicKey();

    if (result.success) {
      // Update state and emit events
      this.updateState({
        publicKey: result.data.master_public_key,
        syntheticPublicKey: result.data.synthetic_public_key,
        address: result.data.address,
        email: result.data.email,
        userId: result.data.user_id,
        lastUpdate: { ...this.state.lastUpdate, walletInfo: Date.now() }
      }, ['address']);
    }

    return result;
  }

  /**
   * Force refresh the public key
   */
  async forceRefreshPublicKey(): Promise<any> {
    this.clearPublicKeyCache();
    return this.getCachedPublicKey();
  }

  /**
   * Get wallet information (address, public keys, etc.) with caching
   * This is the recommended way for components to get wallet info
   */
  async getWalletInfo(): Promise<any> {
    return this.getCachedPublicKey();
  }

  /**
   * Get SDK-aware hook configurations
   * These methods return config objects that automatically use this SDK instance
   */
  getBalanceHookConfig(): { sdk: ChiaWalletSDK; autoRefresh: false } {
    return { sdk: this, autoRefresh: false }; // Disable individual auto-refresh since SDK handles it
  }

  getNFTsHookConfig(): { sdk: ChiaWalletSDK; autoRefresh: false } {
    return { sdk: this, autoRefresh: false };
  }

  getHydratedCoinsHookConfig(): { sdk: ChiaWalletSDK } {
    return { sdk: this };
  }

  getWalletInfoHookConfig(): { sdk: ChiaWalletSDK; autoFetch: false } {
    return { sdk: this, autoFetch: false }; // SDK already has the data
  }

  /**
   * Manual refresh methods for components that need fresh data immediately
   */
  async refreshAllData(): Promise<void> {
    await this.forceRefreshWalletInfo();
    await this.refreshBalance();
  }

  /**
   * Connect to the wallet and fetch initial data
   */
  async connect(): Promise<boolean> {
    if (!this.state.jwtToken) {
      this.updateState({
        errors: { ...this.state.errors, connection: 'JWT token is required' }
      });
      this.emit('error', { type: 'connection', message: 'JWT token is required' });
      return false;
    }

    this.updateState({
      isConnecting: true,
      loading: { ...this.state.loading, connection: true },
      errors: { ...this.state.errors, connection: null }
    });

    try {
      // Get wallet info using cached method
      const walletInfoResult = await this.getCachedPublicKey();
      if (!walletInfoResult.success) {
        throw new Error(walletInfoResult.error);
      }

      // Update wallet info in state
      this.updateState({
        isConnected: true,
        isConnecting: false,
        publicKey: walletInfoResult.data.master_public_key,
        syntheticPublicKey: walletInfoResult.data.synthetic_public_key,
        address: walletInfoResult.data.address,
        email: walletInfoResult.data.email,
        userId: walletInfoResult.data.user_id,
        loading: { ...this.state.loading, connection: false },
        lastUpdate: { ...this.state.lastUpdate, walletInfo: Date.now() }
      }, ['isConnected', 'address']);

      // Load initial balance and coins
      await this.refreshBalance();

      return true;
    } catch (error) {
      const errorMessage = error instanceof Error ? error.message : 'Connection failed';
      this.updateState({
        isConnecting: false,
        isConnected: false,
        loading: { ...this.state.loading, connection: false },
        errors: { ...this.state.errors, connection: errorMessage }
      });

      this.emit('error', { type: 'connection', message: errorMessage });
      return false;
    }
  }

  /**
   * Disconnect from the wallet
   */
  disconnect(): void {
    this.stopAutoRefresh();
    this.updateState({
      isConnected: false,
      publicKey: null,
      syntheticPublicKey: null,
      address: null,
      email: null,
      userId: null,
      totalBalance: 0,
      coinCount: 0,
      hydratedCoins: [],
      xchCoins: [],
      catCoins: [],
      nftCoins: [],
      errors: {
        connection: null,
        balance: null,
        coins: null,
        walletInfo: null
      }
    }, ['isConnected']);
  }

  /**
   * Refresh balance and coins
   */
  async refreshBalance(): Promise<boolean> {
    if (!this.state.address) {
      return false;
    }

    this.updateState({
      loading: { ...this.state.loading, balance: true, coins: true },
      errors: { ...this.state.errors, balance: null, coins: null }
    });

    try {
      const result = await this.client.getWalletBalanceEnhanced(this.state.address);

      if (!result.success) {
        throw new Error(result.error);
      }

      this.updateState({
        totalBalance: result.data.totalBalance,
        coinCount: result.data.coinCount,
        hydratedCoins: [...result.data.xchCoins, ...result.data.catCoins, ...result.data.nftCoins],
        xchCoins: result.data.xchCoins,
        catCoins: result.data.catCoins,
        nftCoins: result.data.nftCoins,
        loading: { ...this.state.loading, balance: false, coins: false },
        lastUpdate: {
          ...this.state.lastUpdate,
          balance: Date.now(),
          coins: Date.now()
        }
      }, ['totalBalance', 'hydratedCoins']);

      return true;
    } catch (error) {
      const errorMessage = error instanceof Error ? error.message : 'Failed to refresh balance';
      this.updateState({
        loading: { ...this.state.loading, balance: false, coins: false },
        errors: { ...this.state.errors, balance: errorMessage, coins: errorMessage }
      });

      this.emit('error', { type: 'balance', message: errorMessage });
      return false;
    }
  }

  /**
   * Send XCH transaction
   */
  async sendXCH(request: SendXCHRequest): Promise<Result<BroadcastResponse>> {
    try {
      // First create and sign the transaction
      const signResult = await this.client.sendXCH(request);
      if (!signResult.success) {
        return signResult as any;
      }

      // Then broadcast it
      const broadcastResult = await this.client.broadcastSignedSpendBundle(signResult.data);

      if (broadcastResult.success) {
        // Emit transaction completed event
        this.emit('transactionCompleted', {
          type: 'send_xch',
          transactionId: broadcastResult.data.transaction_id,
          request
        });

        // Refresh balance after successful transaction
        setTimeout(() => this.refreshBalance(), 2000);
      }

      return broadcastResult;
    } catch (error) {
      return {
        success: false,
        error: error instanceof Error ? error.message : 'Transaction failed',
        details: error
      };
    }
  }

  /**
   * Create and sign an NFT offer
   */
  async createNFTOffer(request: SimpleMakeUnsignedNFTOfferRequest): Promise<Result<SignOfferResponse>> {
    if (!this.state.syntheticPublicKey) {
      return {
        success: false,
        error: 'Wallet not connected or synthetic public key not available'
      };
    }

    const result = await this.client.makeSignedNFTOfferSimple(
      this.state.syntheticPublicKey,
      request
    );

    console.log('createNFTOffer result', result);

    if (result.success) {
      this.emit('transactionCompleted', {
        type: 'nft_offer',
        offerId: result.data.signed_offer,
        request
      });
    }

    return result;
  }

  /**
<<<<<<< HEAD
   * Take/accept an existing offer
   */
  async takeOffer(request: { offer_string: string; synthetic_public_key: string; xch_coins: string[]; cat_coins: string[]; fee: number } | string): Promise<Result<TakeOfferResponse>> {
    try {
      const fullRequest = typeof request === 'string'
        ? { offer_string: request, synthetic_public_key: this.state.syntheticPublicKey || '', xch_coins: [], cat_coins: [], fee: 0 }
        : request;

      const result = await this.client.takeOffer(fullRequest);

      if (result.success) {
        console.log('takeOffer result', result);

        const signedOffer = await this.client.signOffer({ offer: result.data.unsigned_offer });
        if (!signedOffer.success) {
          throw new Error(signedOffer.error);
        }

        const broadcastResult = await this.client.broadcastOffer({ offer_string: signedOffer.data.signed_offer });
        if (!broadcastResult.success) {
          throw new Error(broadcastResult.error);
        }
      

        // Emit event for successful offer taking
        this.emit('transactionCompleted', {
          type: 'take_offer',
          transactionId: result.data.transaction_id,
          offerString: fullRequest.offer_string
        });

        // Refresh balance after successful offer taking
        setTimeout(() => this.refreshBalance(), 2000);
      }

      return result;
    } catch (error) {
      const errorMessage = error instanceof Error ? error.message : 'Failed to take offer';
      this.emit('error', { type: 'takeOffer', message: errorMessage });
      return {
        success: false as const,
        error: errorMessage
      };
    }
  }

  /**
   * Parse an offer string to extract payment requirements
   * Useful for determining if wallet has sufficient funds before taking an offer
   */
  async parseOffer(offerString: string): Promise<Result<ParsedOfferData>> {
    try {
      return await this.client.parseOffer(offerString);
    } catch (error) {
      const errorMessage = error instanceof Error ? error.message : 'Failed to parse offer';
      this.emit('error', { type: 'parseOffer', message: errorMessage });
      return {
        success: false as const,
        error: errorMessage
      };
    }
  }

  /**
=======
>>>>>>> 7f458ea8
   * Get formatted balance in XCH
   */
  getFormattedBalance(): string {
    const result = ChiaCloudWalletClient.mojosToXCH(this.state.totalBalance);
    return result.success ? result.data.toFixed(6) + ' XCH' : '0.000000 XCH';
  }

  /**
   * Check if data is stale and needs refresh
   */
  isDataStale(type: 'balance' | 'coins' | 'walletInfo' = 'balance', maxAgeMs: number = 60000): boolean {
    const lastUpdate = this.state.lastUpdate[type];
    return Date.now() - lastUpdate > maxAgeMs;
  }

  /**
   * Start auto-refresh
   */
  private startAutoRefresh(): void {
    if (this.refreshInterval) {
      this.stopAutoRefresh();
    }

    this.refreshInterval = window.setInterval(() => {
      if (this.state.isConnected && !this.state.loading.balance) {
        this.refreshBalance();
      }
    }, this.config.refreshInterval!);
  }

  /**
   * Stop auto-refresh
   */
  private stopAutoRefresh(): void {
    if (this.refreshInterval) {
      clearInterval(this.refreshInterval);
      this.refreshInterval = null;
    }
  }

  /**
   * Clean up resources
   */
  destroy(): void {
    this.stopAutoRefresh();
    this.eventListeners.clear();
  }
} <|MERGE_RESOLUTION|>--- conflicted
+++ resolved
@@ -9,7 +9,9 @@
   type SendXCHResponse,
   type BroadcastResponse,
   type SignOfferResponse,
-  type SimpleMakeUnsignedNFTOfferRequest
+  type SimpleMakeUnsignedNFTOfferRequest,
+  ParsedOfferData,
+  TakeOfferResponse
 } from './ChiaCloudWalletClient';
 
 // Event types for reactivity
@@ -597,7 +599,6 @@
   }
 
   /**
-<<<<<<< HEAD
    * Take/accept an existing offer
    */
   async takeOffer(request: { offer_string: string; synthetic_public_key: string; xch_coins: string[]; cat_coins: string[]; fee: number } | string): Promise<Result<TakeOfferResponse>> {
@@ -662,8 +663,6 @@
   }
 
   /**
-=======
->>>>>>> 7f458ea8
    * Get formatted balance in XCH
    */
   getFormattedBalance(): string {
