--- conflicted
+++ resolved
@@ -264,15 +264,11 @@
 }
 
 export interface MakeUnsignedNFTOfferResponse {
-<<<<<<< HEAD
   success: boolean; 
   offer_string: string;
-
-=======
   success: boolean;
   offer_string: string;
-  message?: string;
->>>>>>> adb32905
+  message?: string; 
 }
 
 // Add new interfaces for signing offers
@@ -594,15 +590,10 @@
     options: RequestInit = {},
     requireAuth: boolean = true
   ): Promise<T> {
-<<<<<<< HEAD
-    // Check if endpoint is a complete URL (starts with http:// or https://)
+
     const url = endpoint.startsWith('http://') || endpoint.startsWith('https://')
       ? endpoint
-      : `${this.baseUrl}${endpoint}`;
-=======
-    const url = endpoint.includes('https://') ? endpoint : `${this.baseUrl}${endpoint}`;
->>>>>>> adb32905
-
+      : `${this.baseUrl}${endpoint}`; 
     try {
       const headers: any = {
         'Content-Type': 'application/json',
@@ -928,13 +919,9 @@
         nftCoinId: normalizedNFTData.coinId?.substring(0, 10) + '...',
         hasNftCoinId: !!normalizedNFTData.coinId
       });
-
-<<<<<<< HEAD
-      const result = await this.makeRequest<MakeUnsignedNFTOfferResponse>('https://edge.silicon-dev.net/chia/make_unsigned_offer/create-offer', {
-=======
     //  const endpoint = this.getEndpoint('/wallet/offer/make-unsigned-nft', '/api/wallet/make-unsigned-nft-offer');
       const result = await this.makeRequest<MakeUnsignedNFTOfferResponse>('https://edge.silicon-dev.net/chia/make_any_offer/make-offer', {
->>>>>>> adb32905
+ 
         method: 'POST',
         body: JSON.stringify(normalizedRequest),
       });
@@ -1015,11 +1002,9 @@
         throw new Error(`Failed to create offer: ${offerResult.error}`);
       }
 
-<<<<<<< HEAD
-      const unsignedOfferString = unsignedResult.data?.offer_string;
-=======
+ 
       const unsignedOfferString = offerResult.data.offer_string;
->>>>>>> adb32905
+ 
       if (!unsignedOfferString) {
         throw new Error('No offer string returned from API');
       }
