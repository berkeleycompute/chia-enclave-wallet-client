// Chia Cloud Wallet API Client for React

// Add bech32m import for address conversion
import { bech32m } from 'bech32';

// Add error result type for better error handling
export interface ErrorResult {
  success: false;
  error: string;
  details?: unknown;
}

export interface SuccessResult<T> {
  success: true;
  data: T;
}

export type Result<T> = SuccessResult<T> | ErrorResult;

export interface ChiaCloudWalletConfig {
  baseUrl?: string;
  jwtToken?: string;
  enableLogging?: boolean;
  environment?: 'development' | 'production' | 'test';
  // Flag to disable environment-based URL detection and use explicit baseUrl
  disableEnvironmentDetection?: boolean;
}

export interface Coin {
  parentCoinInfo: string;
  puzzleHash: string;
  amount: string;
}

// Raw coin interface that matches API responses (snake_case)
interface RawCoin {
  parent_coin_info: string;
  puzzle_hash: string;
  amount: string;
}

// Type that can be either format
type CoinInput = Coin | RawCoin | any;

/**
 * Utility function to normalize coin objects from snake_case to camelCase format
 * Handles both API response format (snake_case) and client format (camelCase)
 */
export function normalizeCoin(coin: CoinInput): Coin {
  return {
    parentCoinInfo: coin.parentCoinInfo || coin.parent_coin_info,
    puzzleHash: coin.puzzleHash || coin.puzzle_hash,
    amount: coin.amount
  };
}

/**
 * Utility function to normalize an array of coins
 */
export function normalizeCoins(coins: CoinInput[]): Coin[] {
  return coins.map(normalizeCoin);
}

export interface CoinSpend {
  coin: Coin;
  puzzle_reveal: string;
  solution: string;
}

export interface Payment {
  address: string;
  amount: string | number;
}

// Updated interfaces to match API specification
export interface SignSpendBundleRequest {
  spend_bundle_hex?: string;
  coin_spends?: CoinSpend[];
}

export interface SendXCHRequest {
  payments: Payment[];
  selected_coins: Coin[];
  fee: string | number;
}

export interface ApiResponse<T = unknown> {
  success: boolean;
  data?: T;
  error?: string;
}

export interface HealthCheckResponse {
  status: string;
  timestamp: string;
}

export interface PublicKeyResponse {
  success: boolean;
  address: string;
  email: string;
  master_public_key: string;
  puzzle_hash: string;
  synthetic_public_key: string;
  user_id: string;
}

export interface MnemonicResponse {
  success: boolean;
  mnemonic: string;
  warning: string;
}

export interface SignedSpendBundleResponse {
  success: boolean;
  signed_spend_bundle: {
    coin_spends: CoinSpend[];
    aggregated_signature: string;
  };
}

export interface SendXCHResponse {
  success: boolean;
  signed_spend_bundle: {
    coin_spends: CoinSpend[];
    aggregated_signature: string;
  };
}

// Legacy interfaces for backward compatibility
export interface TransactionPayload {
  coin_spends?: CoinSpend[];
  selected_coins?: Coin[];
  payments?: Payment[];
  fee?: string;
}

export interface BroadcastSpendBundleRequest {
  coinSpends: CoinSpend[];
  signature: string;
}

export interface GetPublicKeyRequest {
  transaction_payload: Record<string, unknown>;
}

export interface UnspentCoinsResponse {
  success: boolean;
  data: {
    coins: Coin[];
  };
}

// New interfaces for hydrated coins
export interface DriverInfo {
  assetId?: string;
  type?: 'CAT' | 'NFT';
  coin?: Coin;
  info?: {
    currentOwner?: string | null;
    launcherId?: string;
    metadata?: {
      dataHash?: string;
      dataUris?: string[];
      editionNumber?: string;
      editionTotal?: string;
      licenseHash?: string;
      licenseUris?: string[];
      metadataHash?: string;
      metadataUris?: string[];
    };
    metadataUpdaterPuzzleHash?: string;
    p2PuzzleHash?: string;
    royaltyPuzzleHash?: string;
    royaltyTenThousandths?: number | null;
  };
  proof?: {
    lineageProof?: any | null;
  };
}

export interface ParentSpendInfo {
  coin: Coin;
  driverInfo: DriverInfo | null;
  parentCoinId: string;
  spentBlockIndex: number;
}

export interface HydratedCoin {
  coin: Coin;
  createdHeight: string;
  parentSpendInfo: ParentSpendInfo;
}

export interface UnspentHydratedCoinsResponse {
  success: boolean;
  // Always normalized to be directly the array after processing
  data: HydratedCoin[];
}

export interface BroadcastResponse {
  transaction_id: string;
  status: string;
}

// NFT Offer interfaces
export interface CatPayment {
  asset_id: string;
  puzzle_hash: string;
  amount: number;
}

export interface XchPayment {
  puzzle_hash: string;
  amount: number;
}

// New simplified interfaces for external use
export interface SimpleCatPayment {
  asset_id: string;
  deposit_address: string;
  amount: number;
}

export interface SimpleXchPayment {
  deposit_address: string;
  amount: number;
}

// New simplified interfaces for external use
export interface SimpleRequestedPayments {
  cats?: SimpleCatPayment[];
  xch?: SimpleXchPayment[];
}

export interface RequestedPayments {
  cats?: CatPayment[];
  xch?: XchPayment[];
}

export interface MakeUnsignedNFTOfferRequest {
  synthetic_public_key: string;
  requested_payments: RequestedPayments;
  nft_data: HydratedCoin;
}

// New simplified request interface
export interface SimpleMakeUnsignedNFTOfferRequest {
  requested_payments: SimpleRequestedPayments;
  nft_data: HydratedCoin;
}

export interface MakeUnsignedNFTOfferResponse {
  success: boolean;
  data: {
    unsigned_offer_string: string;
  };
}

// Add new interfaces for signing offers
export interface SignOfferRequest {
  offer: string;
}

export interface SignOfferResponse {
  success: boolean;
  email: string;
  signed_offer: string;
  user_id: string;
}

// Interface for storing signed offers in localStorage
export interface StoredOffer {
  id: string;
  unsigned_offer: string;
  signed_offer: string;
  email: string;
  user_id: string;
  created_at: string;
  status: 'pending' | 'accepted' | 'cancelled';
}

export class ChiaCloudWalletApiError extends Error {
  constructor(
    message: string,
    public statusCode?: number,
    public response?: unknown
  ) {
    super(message);
    this.name = 'ChiaCloudWalletApiError';
  }
}

export class ChiaCloudWalletClient {
  private baseUrl: string;
  private jwtToken?: string;
  private enableLogging: boolean;
  private environment: 'development' | 'production' | 'test';

  constructor(config: ChiaCloudWalletConfig = {}) {
    this.environment = config.environment || this.detectEnvironment();
    
    // Prioritize environment detection unless explicitly disabled
    if (config.disableEnvironmentDetection && config.baseUrl) {
      // Use explicit baseUrl when environment detection is disabled
      this.baseUrl = config.baseUrl;
    } else {
      // Always use environment-based URL detection by default
      this.baseUrl = this.getBaseUrlForEnvironment();
    }
    
    this.jwtToken = config.jwtToken;
    this.enableLogging = config.enableLogging ?? true;
    
    // Log the final configuration for debugging
    if (this.enableLogging) {
      console.log(`[ChiaCloudWalletClient] Initialized with environment: ${this.environment}, baseUrl: ${this.baseUrl}, disableEnvDetection: ${config.disableEnvironmentDetection}`);
    }
  }

  /**
   * Detect the current environment from Vite build variables or fallbacks
   */
  private detectEnvironment(): 'development' | 'production' | 'test' {
    // Check for Vite environment variable (available at build time)
    // Vite will replace import.meta.env.VITE_ENV with the actual value during build
    try {
      // @ts-ignore - import.meta.env is available in Vite environments
      const viteEnv = (import.meta.env.VITE_ENV as string);
      console.log('!!!!!!!!!!!! Vite Env:', viteEnv);
      if (typeof viteEnv === 'string') {
        if (viteEnv === 'prod') return 'production';
        if (viteEnv === 'dev') return 'development';
        if (viteEnv === 'test') return 'test';
      }
    } catch {
      // Ignore errors when import.meta.env is not available
    }

    // Fallback to hostname detection for development
    if (typeof window !== 'undefined') {
      const hostname = window.location.hostname;
      if (hostname === 'localhost' || hostname === '127.0.0.1') {
        return 'development';
      }
    }
    
    // Default to test environment as requested
    return 'test';
  }

  /**
   * Get the base URL for the current environment
   */
  private getBaseUrlForEnvironment(): string {
    console.log('!!!!!!!!!!!! Environment:', this.environment);
    switch (this.environment) {
      case 'development':
        return 'https://qugucpyccrhmsusuvpvz.supabase.co/functions/v1';
      case 'production':
        return 'https://aedugkfqljpfirjylfvq.supabase.co/functions/v1';
      case 'test':
        return 'https://qugucpyccrhmsusuvpvz.supabase.co/functions/v1'; // Original endpoints for test
      default:
        return 'https://qugucpyccrhmsusuvpvz.supabase.co/functions/v1'; // Default to test
    }
  }

  /**
   * Log errors if logging is enabled
   */
  private logError(message: string, error?: unknown): void {
    if (this.enableLogging) {
      console.error(`[ChiaCloudWalletClient] ${message}`, error);
    }
  }

  /**
   * Log info messages if logging is enabled
   */
  private logInfo(message: string, data?: unknown): void {
    if (this.enableLogging) {
      console.info(`[ChiaCloudWalletClient] ${message}`, data);
    }
  }

  /**
   * Set the JWT token for authentication
   */
  setJwtToken(token: string): void {
    this.jwtToken = token;
  }

  /**
   * Get the current JWT token
   */
  getJwtToken(): string | undefined {
    return this.jwtToken;
  }

  /**
   * Set the base URL for API requests
   */
  setBaseUrl(url: string): void {
    // Remove trailing slash if present for consistency
    this.baseUrl = url.replace(/\/$/, '');
    this.logInfo(`Base URL updated to: ${this.baseUrl}`);
  }

  /**
   * Get the current base URL
   */
  getBaseUrl(): string {
    return this.baseUrl;
  }

  /**
   * Get the current environment
   */
  getEnvironment(): 'development' | 'production' | 'test' {
    return this.environment;
  }

  /**
   * Set the environment and update base URL accordingly
   */
  setEnvironment(environment: 'development' | 'production' | 'test'): void {
    this.environment = environment;
    this.baseUrl = this.getBaseUrlForEnvironment();
    this.logInfo(`Environment updated to: ${environment}, Base URL: ${this.baseUrl}`);
  }

  /**
   * Get the correct endpoint path based on environment
   */
  private getEndpoint(testPath: string, prodPath: string): string {
    return this.environment === 'test' ? testPath : prodPath;
  }

  /**
   * Normalize UnspentHydratedCoinsResponse to handle different response formats between environments
   */
  private normalizeHydratedCoinsResponse(response: UnspentHydratedCoinsResponse): HydratedCoin[] {
    // Check if data is directly an array (production/development format)
    if (Array.isArray(response.data)) {
      return response.data;
    }
    
    // Check if data has nested data property (test format)
    if (response.data && typeof response.data === 'object' && 'data' in response.data) {
      return (response.data as { data: HydratedCoin[] }).data;
    }
    
    // Fallback to empty array if structure is unexpected
    console.warn('Unexpected hydrated coins response structure:', response);
    return [];
  }

  /**
   * Make an authenticated API request with enhanced error handling
   */
  private async makeRequest<T>(
    endpoint: string,
    options: RequestInit = {},
    requireAuth: boolean = true
  ): Promise<T> {
    const url = endpoint.includes('https://') ? endpoint : `${this.baseUrl}${endpoint}`;

    try {
      const headers: any = {
        'Content-Type': 'application/json',
        ...options.headers,
      };

      if (requireAuth) {
        if (!this.jwtToken) {
          throw new ChiaCloudWalletApiError('JWT token is required for this request');
        }
        headers['Authorization'] = `Bearer ${this.jwtToken}`;
      }

      this.logInfo(`Making request to ${endpoint}`, { method: options.method || 'GET' });

      // Add timeout and explicit redirect handling for robustness
      const controller = new AbortController();
      const timeoutId = setTimeout(() => controller.abort(), 30000); // 30 second timeout for API calls
      
      const response = await fetch(url, {
        ...options,
        headers,
        redirect: 'follow', // Explicitly follow redirects
        signal: controller.signal
      });
      
      clearTimeout(timeoutId);

      if (!response.ok) {
        const errorText = await response.text();
        const error = new ChiaCloudWalletApiError(
          `HTTP ${response.status}: ${response.statusText}`,
          response.status,
          errorText
        );
        this.logError(`Request failed for ${endpoint}`, error);
        throw error;
      }

      const contentType = response.headers.get('content-type');
      if (contentType && contentType.includes('application/json')) {
        const result = await response.json();
        this.logInfo(`Request successful for ${endpoint}`);
        return result;
      } else {
        const result = await response.text() as T;
        this.logInfo(`Request successful for ${endpoint}`);
        return result;
      }
    } catch (error) {
      if (error instanceof ChiaCloudWalletApiError) {
        throw error;
      }
      
      // Handle timeout errors specifically
      if (error instanceof Error && error.name === 'AbortError') {
        const timeoutError = new ChiaCloudWalletApiError(
          `Request timed out for ${endpoint}`,
          408, // Request Timeout
          error
        );
        this.logError(`Request timed out for ${endpoint}`, timeoutError);
        throw timeoutError;
      }
      
      const networkError = new ChiaCloudWalletApiError(
        `Network error: ${error instanceof Error ? error.message : 'Unknown error'}`,
        undefined,
        error
      );
      this.logError(`Network error for ${endpoint}`, networkError);
      throw networkError;
    }
  }

  /**
   * Health check endpoint with error handling
   */
  async healthCheck(): Promise<Result<HealthCheckResponse>> {
    try {
      const endpoint = this.getEndpoint('/health', '/api/health');
      const result = await this.makeRequest<HealthCheckResponse>(endpoint, {
        method: 'GET',
      }, false);
      return { success: true, data: result };
    } catch (error) {
      return {
        success: false,
        error: error instanceof Error ? error.message : 'Health check failed',
        details: error
      };
    }
  }

  /**
   * Get public key from JWT token with error handling
   */
  async getPublicKey(): Promise<Result<PublicKeyResponse>> {
    // Debug logging to track calls
    const timestamp = new Date().toISOString();
    const stack = new Error().stack?.split('\n')[2]?.trim() || 'unknown';
    console.log(`🔑 [${timestamp}] getPublicKey() called from: ${stack}`);

    try {
      const endpoint = this.getEndpoint('/public-key', '/api/enclave/public-key');
      const result = await this.makeRequest<PublicKeyResponse>(endpoint, {
        method: 'POST',
        body: JSON.stringify({}),
      });
      console.log(`✅ [${timestamp}] getPublicKey() successful`);
      return { success: true, data: result };
    } catch (error) {
      console.log(`❌ [${timestamp}] getPublicKey() failed:`, error);
      return {
        success: false,
        error: error instanceof Error ? error.message : 'Failed to get public key',
        details: error
      };
    }
  }

  /**
   * Export mnemonic phrase with error handling
   */
  async exportMnemonic(): Promise<Result<MnemonicResponse>> {
    try {
      const endpoint = this.getEndpoint('/mnemonic', '/api/enclave/export-mnemonic');
      const result = await this.makeRequest<MnemonicResponse>(endpoint, {
        method: 'POST',
        body: JSON.stringify({}),
      });
      return { success: true, data: result };
    } catch (error) {
      return {
        success: false,
        error: error instanceof Error ? error.message : 'Failed to export mnemonic',
        details: error
      };
    }
  }

  /**
   * Sign a spend bundle with error handling
   */
  async signSpendBundle(request: SignSpendBundleRequest): Promise<Result<SignedSpendBundleResponse>> {
    try {
      if (!request.spend_bundle_hex && (!request.coin_spends || request.coin_spends.length === 0)) {
        throw new ChiaCloudWalletApiError('Either spend_bundle_hex or coin_spends are required for signing');
      }

      // Normalize coin spends if provided
      let normalizedRequest = request;
      if (request.coin_spends && request.coin_spends.length > 0) {
        normalizedRequest = {
          ...request,
          coin_spends: request.coin_spends.map(coinSpend => ({
            ...coinSpend,
            coin: normalizeCoin(coinSpend.coin)
          }))
        };
      }

      const endpoint = this.getEndpoint('/wallet/transaction/sign', '/api/enclave/sign-spendbundle');
      const result = await this.makeRequest<SignedSpendBundleResponse>(endpoint, {
        method: 'POST',
        body: JSON.stringify(normalizedRequest),
      });
      return { success: true, data: result };
    } catch (error) {
      return {
        success: false,
        error: error instanceof Error ? error.message : 'Failed to sign spend bundle',
        details: error
      };
    }
  }

  /**
   * Create and sign a send XCH transaction with error handling
   */
  async sendXCH(request: SendXCHRequest): Promise<Result<SendXCHResponse>> {
    try {
      if (!request.selected_coins || request.selected_coins.length === 0) {
        throw new ChiaCloudWalletApiError('Selected coins are required for sending XCH');
      }
      if (!request.payments || request.payments.length === 0) {
        throw new ChiaCloudWalletApiError('Payments are required for sending XCH');
      }

      // Normalize all selected coins to ensure consistent format
      const normalizedRequest = {
        ...request,
        selected_coins: normalizeCoins(request.selected_coins)
      };

      const endpoint = this.getEndpoint('/wallet/transaction/send-xch', '/api/wallet/send-xch');
      const result = await this.makeRequest<SendXCHResponse>(endpoint, {
        method: 'POST',
        body: JSON.stringify(normalizedRequest),
      });
      return { success: true, data: result };
    } catch (error) {
      return {
        success: false,
        error: error instanceof Error ? error.message : 'Failed to send XCH',
        details: error
      };
    }
  }

  /**
   * Get unspent hydrated coins for a specific address
   * @param address - The wallet address (not public key)
   */
  async getUnspentHydratedCoins(address: string): Promise<Result<UnspentHydratedCoinsResponse>> {
    try {
<<<<<<< HEAD
     // const endpoint = this.getEndpoint(`/wallet/unspent-hydrated-coins/${address}`, `/api/wallet/hydrated-coins/${address}`);
=======
      //const endpoint = this.getEndpoint(`/wallet/unspent-hydrated-coins/${address}`, `/api/wallet/hydrated-coins/${address}`);
>>>>>>> 4551b2ec
      const result = await this.makeRequest<UnspentHydratedCoinsResponse>(`https://edge.silicon-dev.net/chia/hydrated_coins_fetcher/hydrated-unspent-coins?address=${address}`, {
        method: 'GET',
      }, false);
      
      // Normalize the response to handle different formats between environments
      const normalizedCoins = this.normalizeHydratedCoinsResponse(result);
      
      // Return consistent format with normalized data
      const normalizedResponse: UnspentHydratedCoinsResponse = {
        success: result.success,
        data: normalizedCoins
      };
      
      return { success: true, data: normalizedResponse };
    } catch (error) {
      return {
        success: false,
        error: error instanceof Error ? error.message : 'Failed to get unspent hydrated coins',
        details: error
      };
    }
  }

  /**
   * Sign an offer with error handling
   */
  async signOffer(request: SignOfferRequest): Promise<Result<SignOfferResponse>> {
    try {
      if (!request.offer || request.offer.trim() === '') {
        throw new ChiaCloudWalletApiError('Offer string is required for signing');
      }

      // Validate offer format (should start with "offer1")
      if (!request.offer.startsWith('offer1')) {
        throw new ChiaCloudWalletApiError('Invalid offer format: offer must start with "offer1"');
      }

      this.logInfo('Signing offer', {
        offerLength: request.offer.length,
        offerPrefix: request.offer.substring(0, 20) + '...'
      });

      const endpoint = this.getEndpoint('/wallet/transaction/sign-offer', '/api/enclave/sign-offer');
      const result = await this.makeRequest<SignOfferResponse>(endpoint, {
        method: 'POST',
        body: JSON.stringify(request),
      });

      return { success: true, data: result };
    } catch (error) {
      return {
        success: false,
        error: error instanceof Error ? error.message : 'Failed to sign offer',
        details: error
      };
    }
  }

  /**
   * Create an unsigned NFT offer with error handling
   */
  async makeUnsignedNFTOffer(request: MakeUnsignedNFTOfferRequest): Promise<Result<MakeUnsignedNFTOfferResponse>> {
    try {
      // Validate required fields
      if (!request.synthetic_public_key || request.synthetic_public_key.trim() === '') {
        throw new ChiaCloudWalletApiError('Synthetic public key is required');
      }

      if (!request.requested_payments ||
        (!request.requested_payments.cats?.length) &&
        (!request.requested_payments.xch?.length)) {
        throw new ChiaCloudWalletApiError('Requested payments with CAT tokens or XCH are required');
      }

      if (!request.nft_data) {
        throw new ChiaCloudWalletApiError('NFT data is required');
      }

      // Ensure NFT data coin format is normalized
      const normalizedNFTData = {
        ...request.nft_data,
        coin: normalizeCoin(request.nft_data.coin)
      };

      // Prepare the request with normalized data
      const normalizedRequest = {
        ...request,
        nft_data: normalizedNFTData
      };

      this.logInfo('Making unsigned NFT offer request', {
        publicKey: request.synthetic_public_key.substring(0, 10) + '...',
        catPaymentsCount: request.requested_payments.cats?.length || 0,
        xchPaymentsCount: request.requested_payments.xch?.length || 0
      });

    //  const endpoint = this.getEndpoint('/wallet/offer/make-unsigned-nft', '/api/wallet/make-unsigned-nft-offer');
      const result = await this.makeRequest<MakeUnsignedNFTOfferResponse>('https://edge.silicon-dev.net/chia/make_unsigned_offer/create-offer', {
        method: 'POST',
        body: JSON.stringify(normalizedRequest),
      });

      // Return the unsigned offer - signing should be done separately
      return { success: true, data: result };
    } catch (error) {
      return {
        success: false,
        error: error instanceof Error ? error.message : 'Failed to make unsigned NFT offer',
        details: error
      };
    }
  }

  /**
   * Create and sign an NFT offer directly with error handling
   */
  async makeSignedNFTOffer(request: MakeUnsignedNFTOfferRequest): Promise<Result<SignOfferResponse>> {
    try {
      // Validate required fields
      if (!request.synthetic_public_key || request.synthetic_public_key.trim() === '') {
        throw new ChiaCloudWalletApiError('Synthetic public key is required');
      }

      if (!request.requested_payments ||
        (!request.requested_payments.cats?.length) &&
        (!request.requested_payments.xch?.length)) {
        throw new ChiaCloudWalletApiError('Requested payments with CAT tokens or XCH are required');
      }

      if (!request.nft_data) {
        throw new ChiaCloudWalletApiError('NFT data is required');
      }

      // Validate synthetic public key format (should be 96 hex characters)
      const cleanPublicKey = request.synthetic_public_key.replace(/^0x/, '');
      if (!/^[0-9a-fA-F]{96}$/.test(cleanPublicKey)) {
        throw new ChiaCloudWalletApiError('Invalid synthetic public key format: must be a 96-character hex string');
      }

      // Validate CAT payments if provided
      if (request.requested_payments.cats) {
        for (const catPayment of request.requested_payments.cats) {
          if (!catPayment.asset_id || !catPayment.puzzle_hash) {
            throw new ChiaCloudWalletApiError('Each CAT payment must have asset_id and puzzle_hash');
          }

          if (typeof catPayment.amount !== 'number' || catPayment.amount <= 0) {
            throw new ChiaCloudWalletApiError('Each CAT payment must have a positive amount');
          }

          // Validate hex string formats
          const cleanAssetId = catPayment.asset_id.replace(/^0x/, '');
          const cleanPuzzleHash = catPayment.puzzle_hash.replace(/^0x/, '');

          if (!/^[0-9a-fA-F]{64}$/.test(cleanAssetId)) {
            throw new ChiaCloudWalletApiError('Invalid asset_id format: must be a 64-character hex string');
          }

          if (!/^[0-9a-fA-F]{64}$/.test(cleanPuzzleHash)) {
            throw new ChiaCloudWalletApiError('Invalid puzzle_hash format: must be a 64-character hex string');
          }
        }
      }

      // Validate XCH payments if provided
      if (request.requested_payments.xch) {
        for (const xchPayment of request.requested_payments.xch) {
          if (!xchPayment.puzzle_hash) {
            throw new ChiaCloudWalletApiError('Each XCH payment must have puzzle_hash');
          }

          if (typeof xchPayment.amount !== 'number' || xchPayment.amount <= 0) {
            throw new ChiaCloudWalletApiError('Each XCH payment must have a positive amount');
          }

          // Validate hex string format
          const cleanPuzzleHash = xchPayment.puzzle_hash.replace(/^0x/, '');

          if (!/^[0-9a-fA-F]{64}$/.test(cleanPuzzleHash)) {
            throw new ChiaCloudWalletApiError('Invalid puzzle_hash format: must be a 64-character hex string');
          }
        }
      }

      this.logInfo('Making signed NFT offer request', {
        publicKey: request.synthetic_public_key.substring(0, 10) + '...',
        catPaymentsCount: request.requested_payments.cats?.length || 0,
        xchPaymentsCount: request.requested_payments.xch?.length || 0
      });

      // Step 1: Create unsigned offer
      const unsignedResult = await this.makeUnsignedNFTOffer(request);
      if (!unsignedResult.success) {
        throw new Error(`Failed to create unsigned offer: ${unsignedResult.error}`);
      }

      const unsignedOfferString = unsignedResult.data.data?.unsigned_offer_string;
      if (!unsignedOfferString) {
        throw new Error('No unsigned offer string returned from API');
      }

      this.logInfo('Unsigned offer created successfully, proceeding to sign', {
        offerLength: unsignedOfferString.length,
        offerPrefix: unsignedOfferString.substring(0, 20) + '...'
      });

      // Step 2: Sign the offer
      const signedResult = await this.signOffer({ offer: unsignedOfferString });
      if (!signedResult.success) {
        throw new Error(`Failed to sign offer: ${signedResult.error}`);
      }

      this.logInfo('NFT offer created and signed successfully');

      return { success: true, data: signedResult.data };
    } catch (error) {
      return {
        success: false,
        error: error instanceof Error ? error.message : 'Failed to make signed NFT offer',
        details: error
      };
    }
  }

  /**
   * Create and sign an NFT offer directly with simplified request interface
   * This method converts addresses to puzzle hashes automatically
   */
  async makeSignedNFTOfferSimple(
    syntheticPublicKey: string,
    request: SimpleMakeUnsignedNFTOfferRequest
  ): Promise<Result<SignOfferResponse>> {
    try {
      // Convert simple request to full request format
      const fullRequest: MakeUnsignedNFTOfferRequest = {
        synthetic_public_key: syntheticPublicKey,
        requested_payments: {
          cats: [],
          xch: []
        },
        nft_data: request.nft_data
      };

      // Convert CAT payments from addresses to puzzle hashes
      if (request.requested_payments.cats) {
        for (const catPayment of request.requested_payments.cats) {
          let puzzleHash: string;

          // Check if it's already a puzzle hash (64 hex characters) or a Chia address
          const cleanAddress = catPayment.deposit_address.replace(/^0x/, '');
          if (/^[0-9a-fA-F]{64}$/.test(cleanAddress)) {
            // It's already a puzzle hash
            puzzleHash = cleanAddress;
          } else {
            // It's a Chia address, convert it
            const puzzleHashResult = ChiaCloudWalletClient.convertAddressToPuzzleHash(catPayment.deposit_address);
            if (!puzzleHashResult.success) {
              throw new ChiaCloudWalletApiError(`Failed to convert CAT deposit address to puzzle hash: ${puzzleHashResult.error}`);
            }
            puzzleHash = puzzleHashResult.data;
          }

          fullRequest.requested_payments.cats!.push({
            asset_id: catPayment.asset_id,
            puzzle_hash: puzzleHash,
            amount: catPayment.amount
          });
        }
      }

      // Convert XCH payments from addresses to puzzle hashes
      if (request.requested_payments.xch) {
        for (const xchPayment of request.requested_payments.xch) {
          let puzzleHash: string;

          // Check if it's already a puzzle hash (64 hex characters) or a Chia address
          const cleanAddress = xchPayment.deposit_address.replace(/^0x/, '');
          if (/^[0-9a-fA-F]{64}$/.test(cleanAddress)) {
            // It's already a puzzle hash
            puzzleHash = cleanAddress;
          } else {
            // It's a Chia address, convert it
            const puzzleHashResult = ChiaCloudWalletClient.convertAddressToPuzzleHash(xchPayment.deposit_address);
            if (!puzzleHashResult.success) {
              throw new ChiaCloudWalletApiError(`Failed to convert XCH deposit address to puzzle hash: ${puzzleHashResult.error}`);
            }
            puzzleHash = puzzleHashResult.data;
          }

          fullRequest.requested_payments.xch!.push({
            puzzle_hash: puzzleHash,
            amount: xchPayment.amount
          });
        }
      }

      // Use the full makeSignedNFTOffer method
      return await this.makeSignedNFTOffer(fullRequest);
    } catch (error) {
      return {
        success: false,
        error: error instanceof Error ? error.message : 'Failed to make signed NFT offer (simple)',
        details: error
      };
    }
  }

  /**
   * Broadcast a signed spend bundle with error handling
   */
  async broadcastSpendBundle(request: BroadcastSpendBundleRequest): Promise<Result<BroadcastResponse>> {
    try {
      if (!request.coinSpends || request.coinSpends.length === 0) {
        throw new ChiaCloudWalletApiError('Coin spends are required for broadcasting');
      }
      if (!request.signature) {
        throw new ChiaCloudWalletApiError('Signature is required for broadcasting');
      }

      // Normalize all coins in the coin spends
      const normalizedCoinSpends = request.coinSpends.map(coinSpend => ({
        ...coinSpend,
        coin: normalizeCoin(coinSpend.coin)
      }));

      const endpoint = this.getEndpoint('/wallet/transaction/broadcast', '/api/broadcast');
      const result = await this.makeRequest<BroadcastResponse>(endpoint, {
        method: 'POST',
        body: JSON.stringify({
          coinSpends: normalizedCoinSpends,
          signature: request.signature
        }),
      });
      return { success: true, data: result };
    } catch (error) {
      return {
        success: false,
        error: error instanceof Error ? error.message : 'Failed to broadcast spend bundle',
        details: error
      };
    }
  }

  /**
   * Convenience method to broadcast a signed spend bundle from a SignedSpendBundleResponse or SendXCHResponse
   */
  async broadcastSignedSpendBundle(signedBundle: SignedSpendBundleResponse | SendXCHResponse): Promise<Result<BroadcastResponse>> {
    try {
      if (!signedBundle.success) {
        throw new ChiaCloudWalletApiError('Cannot broadcast failed transaction');
      }

      const { coin_spends, aggregated_signature } = signedBundle.signed_spend_bundle;

      return await this.broadcastSpendBundle({
        coinSpends: coin_spends,
        signature: aggregated_signature
      });
    } catch (error) {
      return {
        success: false,
        error: error instanceof Error ? error.message : 'Failed to broadcast signed spend bundle',
        details: error
      };
    }
  }

  /**
   * Complete transaction flow: create, sign, and broadcast XCH transaction
   */
  async sendAndBroadcastXCH(request: SendXCHRequest): Promise<Result<BroadcastResponse>> {
    try {
      // First, create and sign the transaction
      const signedResult = await this.sendXCH(request);
      if (!signedResult.success) {
        return {
          success: false,
          error: `Failed to sign transaction: ${signedResult.error}`,
          details: signedResult.details
        };
      }

      // Then broadcast the signed transaction
      const broadcastResult = await this.broadcastSignedSpendBundle(signedResult.data);
      if (!broadcastResult.success) {
        return {
          success: false,
          error: `Failed to broadcast transaction: ${broadcastResult.error}`,
          details: broadcastResult.details
        };
      }

      return broadcastResult;
    } catch (error) {
      return {
        success: false,
        error: error instanceof Error ? error.message : 'Failed to send and broadcast XCH',
        details: error
      };
    }
  }

  /**
   * Utility method to convert a Chia address to puzzle hash using bech32m decoding
   */
  public static convertAddressToPuzzleHash(address: string): Result<string> {
    try {
      // Basic validation
      if (!address || typeof address !== 'string') {
        return {
          success: false,
          error: 'Address must be a non-empty string'
        };
      }

      // Decode bech32m address
      const decoded = bech32m.decode(address);

      // Validate prefix
      if (decoded.prefix !== 'xch') {
        return {
          success: false,
          error: 'Invalid address prefix: must be "xch"'
        };
      }

      // Validate word length (52 5-bit words for a 32-byte puzzle hash)
      if (decoded.words.length !== 52) {
        return {
          success: false,
          error: `Invalid address data length: expected 52 words, got ${decoded.words.length}`
        };
      }

      // Convert 5-bit words to 8-bit bytes
      const bytes = bech32m.fromWords(decoded.words);

      // Convert bytes to hex string
      const puzzleHash = Array.from(bytes)
        .map(b => {
          const hex = b.toString(16);
          return hex.length === 1 ? '0' + hex : hex;
        })
        .join('');

      return {
        success: true,
        data: puzzleHash
      };
    } catch (error) {
      return {
        success: false,
        error: error instanceof Error ? error.message : 'Failed to convert address to puzzle hash',
        details: error
      };
    }
  }

  /**
   * Utility function to extract simple coins from hydrated coins
   * This helps with migration from getUnspentCoins to getUnspentHydratedCoins
   */
  static extractCoinsFromHydratedCoins(hydratedCoins: HydratedCoin[]): Coin[] {
    return hydratedCoins.map(hydratedCoin => hydratedCoin.coin);
  }

  /**
   * Get wallet balance using hydrated coins (enhanced version)
   * @param address - The wallet address
   */
  async getWalletBalanceEnhanced(address: string): Promise<Result<{
    totalBalance: number;
    coinCount: number;
    xchCoins: HydratedCoin[];
    catCoins: HydratedCoin[];
    nftCoins: HydratedCoin[];
  }>> {
    try {
      const hydratedResult = await this.getUnspentHydratedCoins(address);
      if (!hydratedResult.success) {
        return {
          success: false,
          error: `Failed to get enhanced balance: ${hydratedResult.error}`
        };
      }

      let totalBalance = 0;
      const xchCoins: HydratedCoin[] = [];
      const catCoins: HydratedCoin[] = [];
      const nftCoins: HydratedCoin[] = [];

      for (const hydratedCoin of hydratedResult.data.data) {
        try {
          totalBalance += parseInt(hydratedCoin.coin.amount);

          // Categorize coins by type
          const driverInfo = hydratedCoin.parentSpendInfo.driverInfo;
          if (driverInfo?.type === 'CAT') {
            catCoins.push(hydratedCoin);
          } else if (driverInfo?.type === 'NFT') {
            nftCoins.push(hydratedCoin);
          } else {
            xchCoins.push(hydratedCoin);
          }
        } catch (error) {
          this.logError(`Invalid coin amount in enhanced balance calculation: ${hydratedCoin.coin.amount}`, error);
          // Continue with other coins instead of failing entirely
        }
      }

      return {
        success: true,
        data: {
          totalBalance,
          coinCount: hydratedResult.data.data.length,
          xchCoins,
          catCoins,
          nftCoins
        }
      };
    } catch (error) {
      this.logError('Error in getWalletBalanceEnhanced', error);
      return {
        success: false,
        error: error instanceof Error ? error.message : 'Failed to get enhanced wallet balance',
        details: error
      };
    }
  }

  /**
   * Utility method to convert XCH to mojos with error handling
   */
  static xchToMojos(xchAmount: number): Result<string> {
    try {
      if (typeof xchAmount !== 'number' || isNaN(xchAmount) || xchAmount < 0) {
        return {
          success: false,
          error: 'Invalid XCH amount'
        };
      }

      const MOJOS_PER_XCH = 1000000000000; // 1 XCH = 1 trillion mojos
      const mojos = Math.round(xchAmount * MOJOS_PER_XCH);
      return { success: true, data: mojos.toString() };
    } catch (error) {
      return {
        success: false,
        error: error instanceof Error ? error.message : 'Failed to convert XCH to mojos',
        details: error
      };
    }
  }

  /**
   * Utility method to convert mojos to XCH with error handling
   */
  static mojosToXCH(mojos: string | number): Result<number> {
    try {
      const MOJOS_PER_XCH = 1000000000000;
      const mojosAmount = typeof mojos === 'string' ? parseInt(mojos) : mojos;
      const xchAmount = mojosAmount / MOJOS_PER_XCH;

      if (isNaN(xchAmount)) {
        return {
          success: false,
          error: 'Invalid mojos amount'
        };
      }

      return { success: true, data: xchAmount };
    } catch (error) {
      return {
        success: false,
        error: error instanceof Error ? error.message : 'Failed to convert mojos to XCH',
        details: error
      };
    }
  }

  /**
   * Safe version of the original utility methods for backward compatibility
   */
  static xchToMojosUnsafe(xchAmount: number): string {
    const MOJOS_PER_XCH = 1000000000000;
    const mojos = Math.round(xchAmount * MOJOS_PER_XCH);
    return mojos.toString();
  }

  static mojosToXCHUnsafe(mojos: string | number): number {
    const MOJOS_PER_XCH = 1000000000000;
    const mojosAmount = typeof mojos === 'string' ? parseInt(mojos) : mojos;
    return mojosAmount / MOJOS_PER_XCH;
  }

  /**
   * Statically calculate a coin's ID
   * Coin ID = SHA256(parent_coin_info + puzzle_hash + amount)
   * @param coin The coin to calculate the ID for
   * @returns Promise<Result<string>> The coin ID as a hex string
   */
  static async calculateCoinId(coin: CoinInput): Promise<Result<string>> {
    try {
      // Normalize the coin to ensure consistent format
      const normalizedCoin = normalizeCoin(coin);

      // Extract normalized fields
      const parentCoinInfo = normalizedCoin.parentCoinInfo;
      const puzzleHash = normalizedCoin.puzzleHash;
      const amount = normalizedCoin.amount;

      // Validate inputs
      if (!parentCoinInfo || !puzzleHash || !amount) {
        return {
          success: false,
          error: 'Invalid coin: missing required fields (parent_coin_info/parentCoinInfo, puzzle_hash/puzzleHash, amount) ' + JSON.stringify(coin)
        }
      }

      // Remove '0x' prefix if present
      const cleanParentCoinInfo = parentCoinInfo.replace(/^0x/, '');
      const cleanPuzzleHash = puzzleHash.replace(/^0x/, '');

      // Validate hex strings
      if (!/^[0-9a-fA-F]{64}$/.test(cleanParentCoinInfo)) {
        return {
          success: false,
          error: 'Invalid parent_coin_info: must be a 64-character hex string'
        };
      }

      if (!/^[0-9a-fA-F]{64}$/.test(cleanPuzzleHash)) {
        return {
          success: false,
          error: 'Invalid puzzle_hash: must be a 64-character hex string'
        };
      }

      // Convert amount to 8-byte big-endian format
      let amountNumber: number;
      try {
        amountNumber = parseInt(amount);
      } catch (error) {
        return {
          success: false,
          error: 'Invalid amount: must be a valid number string'
        };
      }

      if (amountNumber < 0) {
        return {
          success: false,
          error: 'Invalid amount: must be non-negative'
        };
      }

      // Convert amount to 8-byte big-endian hex string
      const amountHex = ('0000000000000000' + amountNumber.toString(16)).slice(-16);

      // Concatenate all parts
      const concatenated = cleanParentCoinInfo + cleanPuzzleHash + amountHex;

      // Convert hex string to bytes
      const bytes = new Uint8Array(concatenated.length / 2);
      for (let i = 0; i < concatenated.length; i += 2) {
        bytes[i / 2] = parseInt(concatenated.substr(i, 2), 16);
      }

      // Calculate SHA256 hash using Web Crypto API
      const hashBuffer = await crypto.subtle.digest('SHA-256', bytes);
      const hashArray = new Uint8Array(hashBuffer);

      // Convert to hex string
      const coinId = Array.from(hashArray)
        .map(b => {
          const hex = b.toString(16);
          return hex.length === 1 ? '0' + hex : hex;
        })
        .join('');

      return {
        success: true,
        data: coinId
      };
    } catch (error) {
      return {
        success: false,
        error: error instanceof Error ? error.message : 'Failed to calculate coin ID',
        details: error
      };
    }
  }

  /**
   * Calculate coin IDs for multiple coins
   * @param coins Array of coins to calculate IDs for
   * @returns Promise<Result<{coin: Coin, coinId: string}[]>> Array of coins with their IDs
   */
  static async calculateCoinIds(coins: (CoinInput | any)[]): Promise<Result<{ coin: Coin, coinId: string }[]>> {
    try {
      // Normalize all coins to ensure consistent format
      const normalizedCoins = normalizeCoins(coins);
      const results: { coin: Coin, coinId: string }[] = [];

      for (const coin of normalizedCoins) {
        const result = await ChiaCloudWalletClient.calculateCoinId(coin);
        if (!result.success) {
          const parentInfo = coin.parentCoinInfo || 'unknown';
          return {
            success: false,
            error: `Failed to calculate coin ID for coin with parent ${parentInfo}: ${result.error}`
          };
        }
        results.push({ coin, coinId: result.data });
      }

      return {
        success: true,
        data: results
      };
    } catch (error) {
      return {
        success: false,
        error: error instanceof Error ? error.message : 'Failed to calculate coin IDs',
        details: error
      };
    }
  }

  /**
   * Utility method to validate a coin ID format
   * @param coinId The coin ID to validate
   * @returns boolean Whether the coin ID is valid
   */
  static isValidCoinId(coinId: string): boolean {
    // Remove '0x' prefix if present
    const id = coinId.replace(/^0x/, '');
    // Must be exactly 64 hex characters (32 bytes)
    return /^[0-9a-fA-F]{64}$/.test(id);
  }
}

// Export a default instance for convenience
export const chiaCloudWalletClient = new ChiaCloudWalletClient(); <|MERGE_RESOLUTION|>--- conflicted
+++ resolved
@@ -681,12 +681,8 @@
    * @param address - The wallet address (not public key)
    */
   async getUnspentHydratedCoins(address: string): Promise<Result<UnspentHydratedCoinsResponse>> {
-    try {
-<<<<<<< HEAD
-     // const endpoint = this.getEndpoint(`/wallet/unspent-hydrated-coins/${address}`, `/api/wallet/hydrated-coins/${address}`);
-=======
-      //const endpoint = this.getEndpoint(`/wallet/unspent-hydrated-coins/${address}`, `/api/wallet/hydrated-coins/${address}`);
->>>>>>> 4551b2ec
+    try { 
+     // const endpoint = this.getEndpoint(`/wallet/unspent-hydrated-coins/${address}`, `/api/wallet/hydrated-coins/${address}`); 
       const result = await this.makeRequest<UnspentHydratedCoinsResponse>(`https://edge.silicon-dev.net/chia/hydrated_coins_fetcher/hydrated-unspent-coins?address=${address}`, {
         method: 'GET',
       }, false);
