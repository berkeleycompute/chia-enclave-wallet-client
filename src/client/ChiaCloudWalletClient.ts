// Chia Cloud Wallet API Client for React

// Add bech32m import for address conversion
import { bech32m } from 'bech32';

// Add error result type for better error handling
export interface ErrorResult {
  success: false;
  error: string;
  details?: unknown;
}

export interface SuccessResult<T> {
  success: true;
  data: T;
}

export type Result<T> = SuccessResult<T> | ErrorResult;

export interface ChiaCloudWalletConfig {
  baseUrl?: string;
  jwtToken?: string;
  enableLogging?: boolean;
  environment?: 'development' | 'production' | 'test';
  // Flag to disable environment-based URL detection and use explicit baseUrl
  disableEnvironmentDetection?: boolean;
}

export interface Coin {
  parentCoinInfo: string;
  puzzleHash: string;
  amount: string;
}

// Raw coin interface that matches API responses (snake_case)
interface RawCoin {
  parent_coin_info: string;
  puzzle_hash: string;
  amount: string;
}

// Snake case coin interface for consistent API communication
export interface CoinSnakeCase {
  parent_coin_info: string;
  puzzle_hash: string;
  amount: number;
}

// Snake case coin spend interface for consistent API communication
export interface CoinSpendSnakeCase {
  coin: CoinSnakeCase;
  puzzle_reveal: string;
  solution: string;
}

// Type that can be either format
type CoinInput = Coin | RawCoin | CoinSnakeCase | any;

/**
 * Utility function to normalize coin objects from snake_case to camelCase format
 * Handles both API response format (snake_case) and client format (camelCase)
 */
export function normalizeCoin(coin: CoinInput): Coin {
  const parentCoinInfo = coin.parentCoinInfo || coin.parent_coin_info;
  const puzzleHash = coin.puzzleHash || coin.puzzle_hash;
  
  if (!parentCoinInfo || !puzzleHash) {
    console.error('Incomplete coin data:', coin);
    throw new Error(`Coin missing required fields: parent_coin_info=${!!parentCoinInfo}, puzzle_hash=${!!puzzleHash}`);
  }
  
  return {
    parentCoinInfo,
    puzzleHash,
    amount: coin.amount
  };
}

/**
 * Utility function to normalize an array of coins
 */
export function normalizeCoins(coins: CoinInput[]): Coin[] {
  return coins.map(normalizeCoin);
}

/**
 * Utility function to ensure hex string has 0x prefix
 */
export function ensureHexPrefix(hexString: string): string {
  if (!hexString) return hexString;
  return hexString.startsWith('0x') ? hexString : `0x${hexString}`;
}

/**
 * Utility function to convert coin from camelCase to snake_case format
 */
export function convertCoinToSnakeCase(coin: CoinInput): CoinSnakeCase {
  const normalizedCoin = normalizeCoin(coin);
  const result = {
    parent_coin_info: ensureHexPrefix(normalizedCoin.parentCoinInfo),
    puzzle_hash: ensureHexPrefix(normalizedCoin.puzzleHash),
    amount: typeof normalizedCoin.amount === 'string' ? parseInt(normalizedCoin.amount) : normalizedCoin.amount
  };
  return result;
}

/**
 * Utility function to convert CoinSpend to snake_case format
 */
export function convertCoinSpendToSnakeCase(coinSpend: CoinSpend): CoinSpendSnakeCase {
  return {
    coin: convertCoinToSnakeCase(coinSpend.coin),
    puzzle_reveal: ensureHexPrefix(coinSpend.puzzle_reveal),
    solution: ensureHexPrefix(coinSpend.solution)
  };
}

/**
 * Utility function to check if a coin is properly formatted in snake_case
 */
function isValidCoinSnakeCase(coin: any): boolean {
  return coin && 
         typeof coin.parent_coin_info === 'string' && 
         typeof coin.puzzle_hash === 'string' && 
         typeof coin.amount === 'number' &&
         coin.parent_coin_info.length > 0 &&
         coin.puzzle_hash.length > 0;
}

/**
 * Utility function to convert array of CoinSpends to snake_case format
 */
export function convertCoinSpendsToSnakeCase(coinSpends: CoinSpend[] | CoinSpendSnakeCase[]): CoinSpendSnakeCase[] {
  return coinSpends.map(coinSpend => {
    // If already in snake_case format and properly formatted, return as-is
    if ('puzzle_reveal' in coinSpend && isValidCoinSnakeCase(coinSpend.coin)) {
      return coinSpend as CoinSpendSnakeCase;
    }
    // Otherwise convert from CoinSpend format (this will validate the coin)
    return convertCoinSpendToSnakeCase(coinSpend as CoinSpend);
  });
}

/**
 * Utility function to convert ApiCoinSpend to CoinSpendSnakeCase format
 */
export function convertApiCoinSpendToSnakeCase(apiCoinSpend: ApiCoinSpend): CoinSpendSnakeCase {
  return {
    coin: convertCoinToSnakeCase(apiCoinSpend.coin),
    puzzle_reveal: ensureHexPrefix(apiCoinSpend.puzzle_reveal),
    solution: ensureHexPrefix(apiCoinSpend.solution)
  };
}

/**
 * Utility function to convert array of ApiCoinSpends to snake_case format
 */
export function convertApiCoinSpendsToSnakeCase(apiCoinSpends: ApiCoinSpend[]): CoinSpendSnakeCase[] {
  return apiCoinSpends.map(convertApiCoinSpendToSnakeCase);
}

/**
 * Utility function to convert Buffer to hex string without 0x prefix
 */
export function bufferToHexWithoutPrefix(buffer: ArrayBuffer | Uint8Array | any): string {
  let hexString: string;

  if (typeof buffer?.toString === 'function') {
    hexString = buffer.toString('hex');
  } else if (buffer instanceof Uint8Array) {
    // Fallback for browser environments or if toString is not available
    hexString = Array.from(buffer).map(b => b.toString(16).padStart(2, '0')).join('');
  } else {
    throw new Error('Invalid buffer type');
  }

  // Always remove 0x prefix if present
  return hexString.startsWith('0x') ? hexString.slice(2) : hexString;
}

/**
 * Utility function to convert Buffer to hex string WITH 0x prefix (for response format)
 */
export function bufferToHexWithPrefix(buffer: ArrayBuffer | Uint8Array | any): string {
  const hexWithoutPrefix = bufferToHexWithoutPrefix(buffer);
  return `0x${hexWithoutPrefix}`;
}

/**
 * Utility function to convert CoinBuffer to CoinSnakeCase format
 */
export function convertCoinBufferToSnakeCase(coin: CoinBuffer): CoinSnakeCase {
  return {
    parent_coin_info: bufferToHexWithoutPrefix(coin.parentCoinInfo),
    puzzle_hash: bufferToHexWithoutPrefix(coin.puzzleHash),
    amount: typeof coin.amount === 'string' ? parseInt(coin.amount) : coin.amount
  };
}

/**
 * Utility function to convert CoinSpendBuffer to snake_case format
 */
export function convertCoinSpendBufferToSnakeCase(coinSpend: CoinSpendBuffer): CoinSpendSnakeCase {
  return {
    coin: convertCoinBufferToSnakeCase(coinSpend.coin),
    puzzle_reveal: bufferToHexWithoutPrefix(coinSpend.puzzle_reveal),
    solution: bufferToHexWithoutPrefix(coinSpend.solution)
  };
}

/**
 * Utility function to convert array of CoinSpendBuffers to snake_case format
 */
export function convertCoinSpendBuffersToSnakeCase(coinSpends: CoinSpendBuffer[]): CoinSpendSnakeCase[] {
  return coinSpends.map(convertCoinSpendBufferToSnakeCase);
}

/**
 * Utility function to convert hex string to Buffer/Uint8Array
 */
export function hexStringToBuffer(hexString: string): Uint8Array {
  // Remove 0x prefix if present
  const cleanHex = hexString.startsWith('0x') ? hexString.slice(2) : hexString;
  // Convert hex string to Uint8Array
  const bytes = new Uint8Array(cleanHex.length / 2);
  for (let i = 0; i < cleanHex.length; i += 2) {
    bytes[i / 2] = parseInt(cleanHex.substr(i, 2), 16);
  }
  return bytes;
}

/**
 * Utility function to convert CoinSpend (string format) to CoinSpendBuffer format
 */
export function convertCoinSpendToBuffer(coinSpend: CoinSpend): CoinSpendBuffer {
  return {
    coin: {
      parentCoinInfo: hexStringToBuffer(coinSpend.coin.parentCoinInfo),
      puzzleHash: hexStringToBuffer(coinSpend.coin.puzzleHash),
      amount: parseInt(coinSpend.coin.amount)
    },
    puzzle_reveal: hexStringToBuffer(coinSpend.puzzle_reveal),
    solution: hexStringToBuffer(coinSpend.solution)
  };
}

/**
 * Utility function to convert array of CoinSpends to CoinSpendBuffer format
 */
export function convertCoinSpendsToBuffer(coinSpends: CoinSpend[]): CoinSpendBuffer[] {
  return coinSpends.map(convertCoinSpendToBuffer);
}

/**
 * Utility function to remove hex prefix from string
 */
function removeHexPrefix(hexString: string): string {
  if (!hexString) return hexString;
  return hexString.startsWith('0x') ? hexString.slice(2) : hexString;
}

/**
 * Utility function to convert coin from camelCase to snake_case format WITHOUT 0x prefix
 * Used specifically for signSpendBundle which requires hex without 0x prefix
 */
export function convertCoinToSnakeCaseWithoutPrefix(coin: CoinInput): CoinSnakeCase {
  const normalizedCoin = normalizeCoin(coin);
  return {
    parent_coin_info: removeHexPrefix(normalizedCoin.parentCoinInfo),
    puzzle_hash: removeHexPrefix(normalizedCoin.puzzleHash),
    amount: typeof normalizedCoin.amount === 'string' ? parseInt(normalizedCoin.amount) : normalizedCoin.amount
  };
}

/**
 * Utility function to convert CoinSpend to snake_case format WITHOUT 0x prefix
 * Used specifically for signSpendBundle which requires hex without 0x prefix
 */
export function convertCoinSpendToSnakeCaseWithoutPrefix(coinSpend: CoinSpend): CoinSpendSnakeCase {
  return {
    coin: convertCoinToSnakeCaseWithoutPrefix(coinSpend.coin),
    puzzle_reveal: removeHexPrefix(coinSpend.puzzle_reveal),
    solution: removeHexPrefix(coinSpend.solution)
  };
}

/**
 * Utility function to convert array of CoinSpends to snake_case format WITHOUT 0x prefix
 * Used specifically for signSpendBundle which requires hex without 0x prefix
 */
export function convertCoinSpendsToSnakeCaseWithoutPrefix(coinSpends: CoinSpend[]): CoinSpendSnakeCase[] {
  return coinSpends.map(convertCoinSpendToSnakeCaseWithoutPrefix);
}

export interface CoinSpend {
  coin: Coin;
  puzzle_reveal: string;
  solution: string;
}

// Interface for CoinSpend that accepts Buffers
export interface CoinSpendBuffer {
  coin: CoinBuffer;
  puzzle_reveal: ArrayBuffer | Uint8Array | any;
  solution: ArrayBuffer | Uint8Array | any;
}

// Interface for Coin that accepts Buffers
export interface CoinBuffer {
  parentCoinInfo: ArrayBuffer | Uint8Array | any;
  puzzleHash: ArrayBuffer | Uint8Array | any;
  amount: number;
}

// Interface for CoinSpend as returned by decode-offer API (snake_case format)
export interface ApiCoinSpend {
  coin: Coin;
  puzzle_reveal: string;
  solution: string;
}

export interface Payment {
  address: string;
  amount: string | number;
}

// Updated interfaces to match API specification  
export interface SignSpendBundleRequest {
  coin_spends: CoinSpend[] | CoinSpendBuffer[];
}

export interface SendXCHRequest {
  payments: Payment[];
  selected_coins: Coin[];
  fee: string | number;
}

export interface ApiResponse<T = unknown> {
  success: boolean;
  data?: T;
  error?: string;
}

export interface HealthCheckResponse {
  status: string;
  timestamp: string;
}

export interface PublicKeyResponse {
  success: boolean;
  address: string;
  email: string;
  master_public_key: string;
  puzzle_hash: string;
  synthetic_public_key: string;
  user_id: string;
}

export interface MnemonicResponse {
  success: boolean;
  mnemonic: string;
  warning: string;
}

export interface SignedSpendBundleResponse {
  success: boolean;
  signed_spend_bundle: {
    coin_spends: CoinSpendSnakeCase[];
    aggregated_signature: string;
  };
}

// Interface for the actual response from sign-spendbundle API
export interface SignSpendBundleApiResponse {
  success: boolean;
  aggregated_signature: string;
}

export interface SendXCHResponse {
  success: boolean;
  signed_spend_bundle: {
    coin_spends: CoinSpend[];
    aggregated_signature: string;
  };
}

// Legacy interfaces for backward compatibility
export interface TransactionPayload {
  coin_spends?: CoinSpend[];
  selected_coins?: Coin[];
  payments?: Payment[];
  fee?: string;
}

export interface BroadcastSpendBundleRequest {
  coin_spends: CoinSpendSnakeCase[];
  aggregated_signature: string;
}

export interface BroadcastOfferRequest {
  offer_string: string;
}

export interface BroadcastOfferResponse {
  message: string;
  success: boolean;
}

// New interfaces for decode offer functionality
export interface DecodeOfferRequest {
  offer_string: string;
}

export interface SpendBundle {
  coinSpends: CoinSpend[];
  aggregatedSignature: string;
}

// Interface for spend bundle as returned by decode-offer API (snake_case format)
export interface ApiSpendBundle {
  coin_spends: ApiCoinSpend[];
  aggregated_signature: string;
}

export interface DecodeOfferResponse {
  success: boolean;
  data: {
    spend_bundle: ApiSpendBundle;
    spend_bundle_hex: string;
  };
}

export interface GetPublicKeyRequest {
  transaction_payload: Record<string, unknown>;
}

export interface UnspentCoinsResponse {
  success: boolean;
  data: {
    coins: Coin[];
  };
}

// New interfaces for hydrated coins
export interface DriverInfo {
  assetId?: string;
  type?: 'CAT' | 'NFT' | 'DID';
  coin?: Coin;
  info?: {
    // NFT-specific info
    currentOwner?: string | null;
    launcherId?: string;
    metadata?: {
      dataHash?: string;
      dataUris?: string[];
      editionNumber?: string;
      editionTotal?: string;
      licenseHash?: string;
      licenseUris?: string[];
      metadataHash?: string;
      metadataUris?: string[];
    } | string; // DID metadata is a string, NFT metadata is an object
    metadataUpdaterPuzzleHash?: string;
    p2PuzzleHash?: string;
    royaltyPuzzleHash?: string;
    royaltyTenThousandths?: number | null;
    // DID-specific info
    recoveryListHash?: string | null;
    numVerificationsRequired?: string;
  };
  proof?: {
    lineageProof?: any | null;
    // DID-specific proof
    parent_parent_coin_info?: string;
    parent_inner_puzzle_hash?: string;
    parent_amount?: string;
  };
}

export interface ParentSpendInfo {
  coin: Coin;
  driverInfo: DriverInfo | null;
  parentCoinId: string;
  spentBlockIndex: number;
  puzzleReveal?: string;
  solution?: string;
}

export interface HydratedCoin {
  coin: Coin;
  coinId: string;
  createdHeight: string;
  spentHeight: string | null;
  parentSpendInfo: ParentSpendInfo;
}

export interface UnspentHydratedCoinsResponse {
  success: boolean;
  // Always normalized to be directly the array after processing
  data: HydratedCoin[];
}

export interface BroadcastResponse {
  transaction_id: string;
  status: string;
}

// NFT Offer interfaces
export interface CatPayment {
  asset_id: string;
  puzzle_hash: string;
  amount: number;
}

export interface XchPayment {
  puzzle_hash: string;
  amount: number;
}

// New simplified interfaces for external use
export interface SimpleCatPayment {
  asset_id: string;
  deposit_address: string;
  amount: number;
}

export interface SimpleXchPayment {
  deposit_address: string;
  amount: number;
}

// New simplified interfaces for external use
export interface SimpleRequestedPayments {
  cats?: SimpleCatPayment[];
  xch?: SimpleXchPayment[];
}

export interface RequestedPayments {
  cats?: CatPayment[];
  xch?: XchPayment[];
}

export interface MakeUnsignedNFTOfferRequest {
  synthetic_public_key: string;
  cat_payments: CatPayment[];
  nft_json: HydratedCoin;
}

// New simplified request interface
export interface SimpleMakeUnsignedNFTOfferRequest {
  requested_payments: SimpleRequestedPayments;
  nft_json: HydratedCoin;
}

export interface MakeUnsignedNFTOfferResponse {
  success: boolean;
  offer_string: string;
  message?: string;
}

// Add new interfaces for signing offers
export interface SignOfferRequest {
  offer: string;
}

export interface SignOfferResponse {
  success: boolean;
  email: string;
  signed_offer: string;
  user_id: string;
}

// Interface for storing signed offers in localStorage
export interface StoredOffer {
  id: string;
  unsigned_offer: string;
  signed_offer: string;
  email: string;
  user_id: string;
  created_at: string;
  status: 'pending' | 'accepted' | 'cancelled';
}

// Take offer interfaces
export interface TakeOfferRequest {
  offer_string: string;
  synthetic_public_key: string;
  xch_coins: string[]; // array of coin ids
  cat_coins: string[]; // array of CAT coin ids
  fee: number;
}

export interface TakeOfferResponse {
  success: boolean;
  transaction_id: string;
  status: string;
  unsigned_offer: string;
  message?: string;
}

// Interface for parsing offer data to extract CAT requirements
export interface ParsedOfferData {
  success: boolean;
  data?: {
    cat_coins?: {
      asset_id: string;
      amount: number;
    }[];
    xch_coins?: {
      amount: number;
    }[];
    nft_coins?: {
      launcher_id: string;
      amount: number;
    }[];
  };
  error?: string;
}

// DID interfaces
export interface DIDInfo {
  did_id: string;
  coin: Coin;
  coinId: string;
  createdHeight: string;
  spentHeight: string | null;
  parentSpendInfo: ParentSpendInfo;
  // DID-specific metadata
  recoveryListHash?: string | null;
  numVerificationsRequired?: string;
  metadata?: string;
  currentOwner?: string | null;
  launcherId?: string;
}

export interface GetDIDsResponse {
  success: boolean;
  data: DIDInfo[];
}

// File upload interfaces
export interface UploadFileRequest {
  file: File;
}

export interface UploadFileResponse {
  success: boolean;
  hash: string;
  url: string;
  error: string | null;
  details: string[];
}

// NFT minting interfaces
export interface NFTMintMetadata {
  edition_number: number;
  edition_total: number;
  data_uris: string[];
  data_hash: string;
  metadata_uris: string[];
  metadata_hash: string;
  license_uris: string[];
  license_hash: string;
}

export interface NFTMint {
  metadata: NFTMintMetadata;
  p2_puzzle_hash: string;
  royalty_puzzle_hash?: string | null;
  royalty_basis_points: number;
}

// MintCoinInput interface for minting (matches Rust struct)
export interface MintCoinInput {
  parent_coin_info: string;
  puzzle_hash: string;
  amount: number;
}

export interface MintNFTRequest {
  /// Mnemonic words for signing (alternative to synthetic_public_key)
  mnemonic_words?: string | null;
  /// Optional passphrase for mnemonic (defaults to empty string)  
  mnemonic_passphrase?: string;
  /// Synthetic public key (48 bytes hex) - optional when mnemonic is provided
  synthetic_public_key?: string | null;
  /// Coins to use for minting (user-provided, no automatic selection)
  selected_coins: MintCoinInput[];
  /// Optional: if provided, the service will fetch and use this coin id as the input coin,
  /// avoiding any external coin lineage scans. Should be a 32-byte hex (0x-prefixed) coin id.
  last_spendable_coin_id?: string | null;
  /// Optional DID coin ID for DID-owned NFTs
  did_id?: string | null;
  /// NFT mints (array to support bulk minting like Sage)
  mints: NFTMint[];
  /// Transaction fee in mojos
  fee?: number;
}

export interface MintNFTResponse {
  success: boolean;
  signed_spend_bundle?: {
    coin_spends: CoinSpend[];
    aggregated_signature: string;
  };
  last_spendable_coin_id?: string;
  launcher_id?: string;
  transaction_id?: string;
  message?: string;
  error?: string;
}

export class ChiaCloudWalletApiError extends Error {
  constructor(
    message: string,
    public statusCode?: number,
    public response?: unknown
  ) {
    super(message);
    this.name = 'ChiaCloudWalletApiError';
  }
}

export class ChiaCloudWalletClient {
  private baseUrl: string;
  private jwtToken?: string;
  private enableLogging: boolean;
  private environment: 'development' | 'production' | 'test';

  constructor(config: ChiaCloudWalletConfig = {}) {
    this.environment = config.environment || this.detectEnvironment();

    // Prioritize environment detection unless explicitly disabled
    if (config.disableEnvironmentDetection && config.baseUrl) {
      // Use explicit baseUrl when environment detection is disabled
      this.baseUrl = config.baseUrl;
    } else {
      // Always use environment-based URL detection by default
      this.baseUrl = this.getBaseUrlForEnvironment();
    }

    this.jwtToken = config.jwtToken;
    this.enableLogging = config.enableLogging ?? true;

    // Log the final configuration for debugging
    if (this.enableLogging) {
      console.log(`[ChiaCloudWalletClient] Initialized with environment: ${this.environment}, baseUrl: ${this.baseUrl}, disableEnvDetection: ${config.disableEnvironmentDetection}`);
    }
  }

  /**
   * Detect the current environment from Vite build variables or fallbacks
   */
  private detectEnvironment(): 'development' | 'production' | 'test' {
    // Check for Vite environment variable (available at build time)
    // Vite will replace import.meta.env.VITE_ENV with the actual value during build
    try {
      // @ts-ignore - import.meta.env is available in Vite environments
      const viteEnv = (import.meta.env.VITE_ENV as string);
      console.log('Vite Env:', viteEnv);
      if (typeof viteEnv === 'string') {
        if (viteEnv === 'prod') return 'production';
        if (viteEnv === 'dev') return 'development';
        if (viteEnv === 'test') return 'test';
      }
    } catch {
      // Ignore errors when import.meta.env is not available
    }

    // Fallback to hostname detection for development
    if (typeof window !== 'undefined') {
      const hostname = window.location.hostname;
      if (hostname === 'localhost' || hostname === '127.0.0.1') {
        return 'development';
      }
    }

    // Default to test environment as requested
    return 'test';
  }

  /**
   * Get the base URL for the current environment
   */
  private getBaseUrlForEnvironment(): string {
    console.log('Environment:', this.environment);
    switch (this.environment) {
      case 'development':
        return 'https://qugucpyccrhmsusuvpvz.supabase.co/functions/v1';
      case 'production':
        return 'https://aedugkfqljpfirjylfvq.supabase.co/functions/v1';
      case 'test':
        return 'https://qugucpyccrhmsusuvpvz.supabase.co/functions/v1'; // Original endpoints for test
      default:
        return 'https://qugucpyccrhmsusuvpvz.supabase.co/functions/v1'; // Default to test
    }
  }

  /**
   * Log errors if logging is enabled
   */
  private logError(message: string, error?: unknown): void {
    if (this.enableLogging) {
      console.error(`[ChiaCloudWalletClient] ${message}`, error);
    }
  }

  /**
   * Log info messages if logging is enabled
   */
  private logInfo(message: string, data?: unknown): void {
    if (this.enableLogging) {
      console.info(`[ChiaCloudWalletClient] ${message}`, data);
    }
  }

  /**
   * Set the JWT token for authentication
   */
  setJwtToken(token: string): void {
    this.jwtToken = token;
  }

  /**
   * Get the current JWT token
   */
  getJwtToken(): string | undefined {
    return this.jwtToken;
  }

  /**
   * Set the base URL for API requests
   */
  setBaseUrl(url: string): void {
    // Remove trailing slash if present for consistency
    this.baseUrl = url.replace(/\/$/, '');
    this.logInfo(`Base URL updated to: ${this.baseUrl}`);
  }

  /**
   * Get the current base URL
   */
  getBaseUrl(): string {
    return this.baseUrl;
  }

  /**
   * Get the current environment
   */
  getEnvironment(): 'development' | 'production' | 'test' {
    return this.environment;
  }

  /**
   * Set the environment and update base URL accordingly
   */
  setEnvironment(environment: 'development' | 'production' | 'test'): void {
    this.environment = environment;
    this.baseUrl = this.getBaseUrlForEnvironment();
    this.logInfo(`Environment updated to: ${environment}, Base URL: ${this.baseUrl}`);
  }

  /**
   * Get the correct endpoint path based on environment
   */
  private getEndpoint(testPath: string, prodPath: string): string {
    return this.environment === 'test' ? testPath : prodPath;
  }

  /**
   * Convert API format CoinSpend to internal format
   */
  private convertApiCoinSpendToInternal(apiCoinSpend: ApiCoinSpend): CoinSpend {
    return {
      coin: apiCoinSpend.coin,
      puzzle_reveal: apiCoinSpend.puzzle_reveal,
      solution: apiCoinSpend.solution
    };
  }

  /**
   * Convert API format SpendBundle to internal format
   */
  private convertApiSpendBundleToInternal(apiSpendBundle: ApiSpendBundle): SpendBundle {
    return {
      coinSpends: apiSpendBundle.coin_spends.map(coinSpend => this.convertApiCoinSpendToInternal(coinSpend)),
      aggregatedSignature: apiSpendBundle.aggregated_signature
    };
  }

  /**
   * Normalize HydratedCoin for API calls - ensures correct data types and structure
   */
  private normalizeHydratedCoinForApi(coin: HydratedCoin): any {
    return {
      coin: {
        // Main coin amount should be a string
        amount: String(coin.coin.amount),
        // Remove 0x prefixes from hex strings
        parentCoinInfo: coin.coin.parentCoinInfo.replace(/^0x/, ''),
        puzzleHash: coin.coin.puzzleHash.replace(/^0x/, '')
      },
      // Ensure createdHeight is a string
      createdHeight: String(coin.createdHeight),
      // Include coinId (remove 0x prefix if present)
      coinId: coin.coinId ? coin.coinId.replace(/^0x/, '') : coin.coinId,
      parentSpendInfo: {
        coin: {
          // Parent spend info coin amount should be u64 (integer)
          amount: parseInt(coin.parentSpendInfo.coin.amount),
          // Remove 0x prefixes from hex strings
          parentCoinInfo: coin.parentSpendInfo.coin.parentCoinInfo.replace(/^0x/, ''),
          puzzleHash: coin.parentSpendInfo.coin.puzzleHash.replace(/^0x/, '')
        },
        driverInfo: coin.parentSpendInfo.driverInfo,
        // Remove 0x prefix from parentCoinId
        parentCoinId: coin.parentSpendInfo.parentCoinId.replace(/^0x/, ''),
        puzzleReveal: coin.parentSpendInfo.puzzleReveal,
        solution: coin.parentSpendInfo.solution,
        spentBlockIndex: coin.parentSpendInfo.spentBlockIndex
      }
    };
  }

  /**
   * Normalize UnspentHydratedCoinsResponse to handle different response formats between environments
   */
  private async normalizeHydratedCoinsResponse(response: UnspentHydratedCoinsResponse): Promise<HydratedCoin[]> {
    let rawCoins: any[] = [];

    // Check if data is directly an array (this is the actual format from the edge endpoint)
    if (Array.isArray(response.data)) {
      rawCoins = response.data;
    }
    // Check if data has nested data property (legacy format)
    else if (response.data && typeof response.data === 'object' && 'data' in response.data) {
      rawCoins = (response.data as { data: any[] }).data;
    }
    else {
      // Fallback to empty array if structure is unexpected
      console.warn('Unexpected hydrated coins response structure:', response);
      return [];
    }

    // Normalize each coin to ensure consistent types and calculate coinId
    const normalizedCoins = await Promise.all(rawCoins.map(async (coin: any) => {
      const normalizedCoin = {
        ...coin,
        coin: {
          ...coin.coin,
          amount: String(coin.coin.amount) // Ensure amount is always a string
        },
        parentSpendInfo: {
          ...coin.parentSpendInfo,
          coin: {
            ...coin.parentSpendInfo.coin,
            amount: String(coin.parentSpendInfo.coin.amount) // Ensure amount is always a string
          }
        }
      };

      // Calculate coinId if not already present
      if (!normalizedCoin.coinId) {
        try {
          const coinIdResult = await ChiaCloudWalletClient.calculateCoinId(normalizedCoin.coin);
          if (coinIdResult.success) {
            normalizedCoin.coinId = coinIdResult.data;
          } else {
            console.warn('Failed to calculate coinId for coin:', (coinIdResult as any).error);
            // Fallback to a deterministic but simple identifier
            normalizedCoin.coinId = `${normalizedCoin.coin.parentCoinInfo}_${normalizedCoin.coin.puzzleHash}`.replace(/^0x/g, '').substring(0, 64);
          }
        } catch (error) {
          console.warn('Error calculating coinId for coin:', error);
          // Fallback to a deterministic but simple identifier
          normalizedCoin.coinId = `${normalizedCoin.coin.parentCoinInfo}_${normalizedCoin.coin.puzzleHash}`.replace(/^0x/g, '').substring(0, 64);
        }
      }

      return normalizedCoin;
    }));

    return normalizedCoins;
  }

  /**
   * Make an authenticated API request with enhanced error handling
   */
  private async makeRequest<T>(
    endpoint: string,
    options: RequestInit = {},
    requireAuth: boolean = true
  ): Promise<T> {

    const url = endpoint.startsWith('http://') || endpoint.startsWith('https://')
      ? endpoint
      : `${this.baseUrl}${endpoint}`;
    try {
      const headers: any = {
        'Content-Type': 'application/json',
        ...options.headers,
      };

      if (requireAuth) {
        if (!this.jwtToken) {
          throw new ChiaCloudWalletApiError('JWT token is required for this request');
        }
        headers['Authorization'] = `Bearer ${this.jwtToken}`;
      }

      this.logInfo(`Making request to ${endpoint}`, { method: options.method || 'GET' });

      // Add timeout and explicit redirect handling for robustness
      const controller = new AbortController();
      const timeoutId = setTimeout(() => controller.abort(), 30000); // 30 second timeout for API calls

      const response = await fetch(url, {
        ...options,
        headers,
        redirect: 'follow', // Explicitly follow redirects
        signal: controller.signal
      });

      clearTimeout(timeoutId);

      if (!response.ok) {
        const errorText = await response.text();
        const error = new ChiaCloudWalletApiError(
          `HTTP ${response.status}: ${response.statusText}`,
          response.status,
          errorText
        );
        this.logError(`Request failed for ${endpoint}`, error);
        throw error;
      }

      const contentType = response.headers.get('content-type');
      if (contentType && contentType.includes('application/json')) {
        const result = await response.json();
        this.logInfo(`Request successful for ${endpoint}`);
        return result;
      } else {
        const result = await response.text() as T;
        this.logInfo(`Request successful for ${endpoint}`);
        return result;
      }
    } catch (error) {
      if (error instanceof ChiaCloudWalletApiError) {
        throw error;
      }

      // Handle timeout errors specifically
      if (error instanceof Error && error.name === 'AbortError') {
        const timeoutError = new ChiaCloudWalletApiError(
          `Request timed out for ${endpoint}`,
          408, // Request Timeout
          error
        );
        this.logError(`Request timed out for ${endpoint}`, timeoutError);
        throw timeoutError;
      }

      const networkError = new ChiaCloudWalletApiError(
        `Network error: ${error instanceof Error ? error.message : 'Unknown error'}`,
        undefined,
        error
      );
      this.logError(`Network error for ${endpoint}`, networkError);
      throw networkError;
    }
  }

  /**
   * Make a file upload request with enhanced error handling
   */
  private async makeFileUploadRequest<T>(
    endpoint: string,
    formData: FormData,
    requireAuth: boolean = false
  ): Promise<T> {
    const url = endpoint.startsWith('http://') || endpoint.startsWith('https://')
      ? endpoint
      : `${this.baseUrl}${endpoint}`;

    try {
      const headers: any = {
        // Don't set Content-Type for FormData - let the browser set it with boundary
        ...{}
      };

      if (requireAuth) {
        if (!this.jwtToken) {
          throw new ChiaCloudWalletApiError('JWT token is required for this request');
        }
        headers['Authorization'] = `Bearer ${this.jwtToken}`;
      }

      this.logInfo(`Making file upload request to ${endpoint}`);

      // Add timeout and explicit redirect handling for robustness
      const controller = new AbortController();
      const timeoutId = setTimeout(() => controller.abort(), 60000); // 60 second timeout for file uploads

      const response = await fetch(url, {
        method: 'POST',
        headers,
        body: formData,
        redirect: 'follow',
        signal: controller.signal
      });

      clearTimeout(timeoutId);

      if (!response.ok) {
        const errorText = await response.text();
        const error = new ChiaCloudWalletApiError(
          `HTTP ${response.status}: ${response.statusText}`,
          response.status,
          errorText
        );
        this.logError(`File upload request failed for ${endpoint}`, error);
        throw error;
      }

      const contentType = response.headers.get('content-type');
      if (contentType && contentType.includes('application/json')) {
        const result = await response.json();
        this.logInfo(`File upload request successful for ${endpoint}`);
        return result;
      } else {
        const result = await response.text() as T;
        this.logInfo(`File upload request successful for ${endpoint}`);
        return result;
      }
    } catch (error) {
      if (error instanceof ChiaCloudWalletApiError) {
        throw error;
      }

      // Handle timeout errors specifically
      if (error instanceof Error && error.name === 'AbortError') {
        const timeoutError = new ChiaCloudWalletApiError(
          `File upload request timed out for ${endpoint}`,
          408, // Request Timeout
          error
        );
        this.logError(`File upload request timed out for ${endpoint}`, timeoutError);
        throw timeoutError;
      }

      const networkError = new ChiaCloudWalletApiError(
        `Network error during file upload: ${error instanceof Error ? error.message : 'Unknown error'}`,
        undefined,
        error
      );
      this.logError(`Network error for file upload to ${endpoint}`, networkError);
      throw networkError;
    }
  }

  /**
   * Health check endpoint with error handling
   */
  async healthCheck(): Promise<Result<HealthCheckResponse>> {
    try {
      const endpoint = this.getEndpoint('/health', '/api/health');
      const result = await this.makeRequest<HealthCheckResponse>(endpoint, {
        method: 'GET',
      }, false);
      return { success: true, data: result };
    } catch (error) {
      return {
        success: false,
        error: error instanceof Error ? error.message : 'Health check failed',
        details: error
      };
    }
  }

  /**
   * Get public key from JWT token with error handling
   */
  async getPublicKey(): Promise<Result<PublicKeyResponse>> {
    // Debug logging to track calls
    const timestamp = new Date().toISOString();
    const stack = new Error().stack?.split('\n')[2]?.trim() || 'unknown';

    try {
      const endpoint = 'https://qugucpyccrhmsusuvpvz.supabase.co/functions/v1/api/enclave/public-key';
      const result = await this.makeRequest<PublicKeyResponse>(endpoint, {
        method: 'POST',
        body: JSON.stringify({}),
      });
      return { success: true, data: result };
    } catch (error) {
      console.error(`❌ [${timestamp}] getPublicKey() failed:`, error);
      return {
        success: false,
        error: error instanceof Error ? error.message : 'Failed to get public key',
        details: error
      };
    }
  }

  /**
   * Export mnemonic phrase with error handling
   */
  async exportMnemonic(): Promise<Result<MnemonicResponse>> {
    try {
      const endpoint = this.getEndpoint('/mnemonic', '/api/enclave/export-mnemonic');
      const result = await this.makeRequest<MnemonicResponse>(endpoint, {
        method: 'POST',
        body: JSON.stringify({}),
      });
      return { success: true, data: result };
    } catch (error) {
      return {
        success: false,
        error: error instanceof Error ? error.message : 'Failed to export mnemonic',
        details: error
      };
    }
  }

  /**
   * Sign a spend bundle with error handling
   */
  async signSpendBundle(request: SignSpendBundleRequest): Promise<Result<SignedSpendBundleResponse>> {
    try {
      if (!request.coin_spends || request.coin_spends.length === 0) {
        throw new ChiaCloudWalletApiError('coin_spends are required for signing');
      }

      // Debug log incoming coin spends
      this.logInfo('signSpendBundle - Input validation:', {
        coinSpendsCount: request.coin_spends.length,
        firstCoin: request.coin_spends[0]?.coin,
        coinsValidation: request.coin_spends.map((cs, i) => ({
          index: i,
          coin: cs.coin,
          hasParentInfo: !!(cs.coin as any)?.parent_coin_info || !!(cs.coin as any)?.parentCoinInfo,
          hasPuzzleHash: !!(cs.coin as any)?.puzzle_hash || !!(cs.coin as any)?.puzzleHash,
          coinKeys: Object.keys(cs.coin || {})
        }))
      });

      // Check if coin_spends are CoinSpendBuffer objects (have Buffer properties)
      const isBufferFormat = request.coin_spends.length > 0 &&
        'puzzle_reveal' in request.coin_spends[0] &&
        (((request.coin_spends[0] as any).puzzle_reveal instanceof Uint8Array) ||
          ((request.coin_spends[0] as any).puzzle_reveal instanceof ArrayBuffer) ||
          (typeof (request.coin_spends[0] as any).puzzle_reveal?.toString === 'function' &&
            typeof (request.coin_spends[0] as any).puzzle_reveal !== 'string'));

      // Convert coin spends to snake_case format for signing service
      let convertedCoinSpends: CoinSpendSnakeCase[];

      if (isBufferFormat) {
        // Convert from Buffer format to snake_case without 0x prefix
        convertedCoinSpends = convertCoinSpendBuffersToSnakeCase(request.coin_spends as CoinSpendBuffer[]);
      } else {
        // Convert from regular string format to snake_case WITHOUT 0x prefix
        // IMPORTANT: signSpendBundle specifically requires hex WITHOUT 0x prefix
        convertedCoinSpends = convertCoinSpendsToSnakeCaseWithoutPrefix(request.coin_spends as CoinSpend[]);
      }

      const normalizedRequest = {
        coin_spends: convertedCoinSpends
      };

      const endpoint = this.getEndpoint('/wallet/transaction/sign', '/api/enclave/sign-spendbundle');
      const apiResponse = await this.makeRequest<SignSpendBundleApiResponse>(endpoint, {
        method: 'POST',
        body: JSON.stringify(normalizedRequest),
      });

      // Construct the full SignedSpendBundleResponse by combining server response with original coin_spends
      let coinSpends: CoinSpendSnakeCase[];

      if (isBufferFormat) {
        // If original was Buffer format, convert back to camelCase string format for response
        // Response format: camelCase with 0x prefix (standard client format)
        coinSpends = (request.coin_spends as CoinSpendBuffer[]).map(bufferSpend => ({
          coin: {
            parent_coin_info: bufferToHexWithPrefix(bufferSpend.coin.parentCoinInfo),
            puzzle_hash: bufferToHexWithPrefix(bufferSpend.coin.puzzleHash),
            amount: bufferSpend.coin.amount
          },
          puzzle_reveal: bufferToHexWithPrefix(bufferSpend.puzzle_reveal),
          solution: bufferToHexWithPrefix(bufferSpend.solution)
        }));
      } else {
        // If original was string format, ensure it has 0x prefix for response
        // Use normalizeCoin to handle both camelCase and snake_case input formats
        coinSpends = (request.coin_spends as CoinSpend[]).map(coinSpend => {
          const normalizedCoin = normalizeCoin(coinSpend.coin as any);
          return {
            coin: {
              parent_coin_info: ensureHexPrefix(normalizedCoin.parentCoinInfo),
              puzzle_hash: ensureHexPrefix(normalizedCoin.puzzleHash),
              amount: typeof normalizedCoin.amount === 'string' ? parseInt(normalizedCoin.amount) : normalizedCoin.amount
            },
            puzzle_reveal: ensureHexPrefix(coinSpend.puzzle_reveal),
            solution: ensureHexPrefix(coinSpend.solution)
          };
        });
      }

      const signedSpendBundleResponse: SignedSpendBundleResponse = {
        success: apiResponse.success,
        signed_spend_bundle: {
          coin_spends: coinSpends,
          // Ensure aggregated_signature has 0x prefix for response format
          aggregated_signature: ensureHexPrefix(apiResponse.aggregated_signature)
        }
      };

      return { success: true, data: signedSpendBundleResponse };
    } catch (error) {
      return {
        success: false,
        error: error instanceof Error ? error.message : 'Failed to sign spend bundle',
        details: error
      };
    }
  }

  /**
   * Create and sign a send XCH transaction with error handling
   */
  async sendXCH(request: SendXCHRequest): Promise<Result<SendXCHResponse>> {
    try {
      if (!request.selected_coins || request.selected_coins.length === 0) {
        throw new ChiaCloudWalletApiError('Selected coins are required for sending XCH');
      }
      if (!request.payments || request.payments.length === 0) {
        throw new ChiaCloudWalletApiError('Payments are required for sending XCH');
      }

      // Normalize all selected coins to ensure consistent format
      const normalizedRequest = {
        ...request,
        selected_coins: normalizeCoins(request.selected_coins)
      };

      const endpoint = this.getEndpoint('/wallet/transaction/send-xch', '/api/wallet/send-xch');
      const result = await this.makeRequest<SendXCHResponse>(endpoint, {
        method: 'POST',
        body: JSON.stringify(normalizedRequest),
      });
      return { success: true, data: result };
    } catch (error) {
      return {
        success: false,
        error: error instanceof Error ? error.message : 'Failed to send XCH',
        details: error
      };
    }
  }

  /**
   * Get DIDs for a specific address
   * @param address - The wallet address (not public key)
   */
  async getDIDs(address: string): Promise<Result<GetDIDsResponse>> {
    try {
      const result = await this.getUnspentHydratedCoins(address);
      if (!result.success) {
        return {
          success: false,
          error: `Failed to get DIDs: ${(result as any).error}`,
          details: result
        };
      }

      // Filter for DID coins and transform to DIDInfo format
      const didCoins: DIDInfo[] = [];

      for (const hydratedCoin of result.data.data) {
        const driverInfo = hydratedCoin.parentSpendInfo?.driverInfo;

        // Check if this is a DID coin
        if (driverInfo?.type === 'DID') {
          const didInfo: DIDInfo = {
            did_id: driverInfo.info?.launcherId || hydratedCoin.coinId, // Use launcher ID (DID ID) instead of coin ID
            coin: hydratedCoin.coin,
            coinId: hydratedCoin.coinId,
            createdHeight: hydratedCoin.createdHeight,
            spentHeight: hydratedCoin.spentHeight,
            parentSpendInfo: hydratedCoin.parentSpendInfo,
            // Extract DID-specific info from driverInfo
            recoveryListHash: driverInfo.info?.recoveryListHash || null,
            numVerificationsRequired: driverInfo.info?.numVerificationsRequired || '1',
            metadata: typeof driverInfo.info?.metadata === 'string' ? driverInfo.info.metadata : undefined,
            currentOwner: driverInfo.info?.currentOwner || null,
            launcherId: driverInfo.info?.launcherId || undefined
          };

          didCoins.push(didInfo);
        }
      }

      this.logInfo('DIDs retrieved', {
        address: address.substring(0, 16) + '...',
        count: didCoins.length
      });

      return {
        success: true,
        data: {
          success: true,
          data: didCoins
        }
      };
    } catch (error) {
      return {
        success: false,
        error: error instanceof Error ? error.message : 'Failed to get DIDs',
        details: error
      };
    }
  }

  /**
   * Get unspent hydrated coins for a specific address
   * @param address - The wallet address (not public key)
   */
  async getUnspentHydratedCoins(address: string): Promise<Result<UnspentHydratedCoinsResponse>> {
    try {
      // const endpoint = this.getEndpoint(`/wallet/unspent-hydrated-coins/${address}`, `/api/wallet/hydrated-coins/${address}`); 
      const result = await this.makeRequest<UnspentHydratedCoinsResponse>(`https://edge.silicon-dev.net/chia/hydrated_coins_fetcher/hydrated-unspent-coins?address=${address}`, {
        method: 'GET',
      }, false);

      // Normalize the response to handle different formats between environments
      const normalizedCoins = await this.normalizeHydratedCoinsResponse(result);

      // Return consistent format with normalized data
      const normalizedResponse: UnspentHydratedCoinsResponse = {
        success: result.success,
        data: normalizedCoins
      };

      return { success: true, data: normalizedResponse };
    } catch (error) {
      return {
        success: false,
        error: error instanceof Error ? error.message : 'Failed to get unspent hydrated coins',
        details: error
      };
    }
  }

  /**
   * Sign an offer with error handling
   */
  async signOffer(request: SignOfferRequest): Promise<Result<SignOfferResponse>> {
    try {
      if (!request.offer || request.offer.trim() === '') {
        throw new ChiaCloudWalletApiError('Offer string is required for signing');
      }

      // Validate offer format (should start with "offer1")
      if (!request.offer.startsWith('offer1')) {
        throw new ChiaCloudWalletApiError('Invalid offer format: offer must start with "offer1"');
      }

      this.logInfo('Signing offer', {
        offerLength: request.offer.length,
        offerPrefix: request.offer.substring(0, 20) + '...'
      });

      const endpoint = this.getEndpoint('/wallet/transaction/sign-offer', '/api/enclave/sign-offer');
      const result = await this.makeRequest<SignOfferResponse>(endpoint, {
        method: 'POST',
        body: JSON.stringify(request),
      });

      return { success: true, data: result };
    } catch (error) {
      return {
        success: false,
        error: error instanceof Error ? error.message : 'Failed to sign offer',
        details: error
      };
    }
  }

  /**
   * Create an unsigned NFT offer with error handling
   */
  async makeUnsignedNFTOffer(request: MakeUnsignedNFTOfferRequest): Promise<Result<MakeUnsignedNFTOfferResponse>> {
    try {
      // Validate required fields
      if (!request.synthetic_public_key || request.synthetic_public_key.trim() === '') {
        throw new ChiaCloudWalletApiError('Synthetic public key is required');
      }

      if (!request.cat_payments || request.cat_payments.length === 0) {
        throw new ChiaCloudWalletApiError('CAT payments are required');
      }

      if (!request.nft_json) {
        throw new ChiaCloudWalletApiError('NFT data is required');
      }

      // Normalize NFT data for API call (correct data types and format)
      const normalizedNFTData = this.normalizeHydratedCoinForApi(request.nft_json);

      // Prepare the request with normalized data and correct structure
      const normalizedRequest = {
        synthetic_public_key: request.synthetic_public_key,
        nft_json: normalizedNFTData,
        cat_payments: request.cat_payments
      };

      this.logInfo('Making unsigned NFT offer request', {
        publicKey: request.synthetic_public_key.substring(0, 10) + '...',
        catPaymentsCount: request.cat_payments?.length || 0,
        nftCoinId: normalizedNFTData.coinId?.substring(0, 10) + '...',
        hasNftCoinId: !!normalizedNFTData.coinId
      });
      //  const endpoint = this.getEndpoint('/wallet/offer/make-unsigned-nft', '/api/wallet/make-unsigned-nft-offer');
      const result = await this.makeRequest<MakeUnsignedNFTOfferResponse>('https://edge.silicon-dev.net/chia/make_any_offer/make-offer', {

        method: 'POST',
        body: JSON.stringify(normalizedRequest),
      });

      // The API now returns a signed offer directly, so we need to adapt the response
      // to match what the existing code expects
      const adaptedResponse = {
        success: result.success,
        offer_string: result.offer_string,
        message: result.message
      };

      return { success: true, data: adaptedResponse };
    } catch (error) {
      return {
        success: false,
        error: error instanceof Error ? error.message : 'Failed to make unsigned NFT offer',
        details: error
      };
    }
  }

  /**
   * Create and sign an NFT offer directly with error handling
   */
  async makeSignedNFTOffer(request: MakeUnsignedNFTOfferRequest): Promise<Result<SignOfferResponse>> {
    try {
      // Validate required fields
      if (!request.synthetic_public_key || request.synthetic_public_key.trim() === '') {
        throw new ChiaCloudWalletApiError('Synthetic public key is required');
      }

      if (!request.cat_payments || request.cat_payments.length === 0) {
        throw new ChiaCloudWalletApiError('CAT payments are required');
      }

      if (!request.nft_json) {
        throw new ChiaCloudWalletApiError('NFT data is required');
      }

      // Validate synthetic public key format (should be 96 hex characters)
      const cleanPublicKey = request.synthetic_public_key.replace(/^0x/, '');
      if (!/^[0-9a-fA-F]{96}$/.test(cleanPublicKey)) {
        throw new ChiaCloudWalletApiError('Invalid synthetic public key format: must be a 96-character hex string');
      }

      // Validate CAT payments
      for (const catPayment of request.cat_payments) {
        if (!catPayment.asset_id || !catPayment.puzzle_hash) {
          throw new ChiaCloudWalletApiError('Each CAT payment must have asset_id and puzzle_hash');
        }

        if (typeof catPayment.amount !== 'number' || catPayment.amount <= 0) {
          throw new ChiaCloudWalletApiError('Each CAT payment must have a positive amount');
        }

        // Validate hex string formats
        const cleanAssetId = catPayment.asset_id.replace(/^0x/, '');
        const cleanPuzzleHash = catPayment.puzzle_hash.replace(/^0x/, '');

        if (!/^[0-9a-fA-F]{64}$/.test(cleanAssetId)) {
          throw new ChiaCloudWalletApiError('Invalid asset_id format: must be a 64-character hex string');
        }

        if (!/^[0-9a-fA-F]{64}$/.test(cleanPuzzleHash)) {
          throw new ChiaCloudWalletApiError('Invalid puzzle_hash format: must be a 64-character hex string');
        }
      }

      this.logInfo('Making signed NFT offer request', {
        publicKey: request.synthetic_public_key.substring(0, 10) + '...',
        catPaymentsCount: request.cat_payments?.length || 0
      });

      // First create the unsigned offer
      const offerResult = await this.makeUnsignedNFTOffer(request);
      if (!offerResult.success) {
        throw new Error(`Failed to create offer: ${(offerResult as any).error}`);
      }


      const unsignedOfferString = offerResult.data.offer_string;

      if (!unsignedOfferString) {
        throw new Error('No offer string returned from API');
      }

      this.logInfo('Unsigned NFT offer created, now signing...', {
        offerLength: unsignedOfferString.length,
        offerPrefix: unsignedOfferString.substring(0, 20) + '...'
      });

      // Now sign the offer
      const signResult = await this.signOffer({ offer: unsignedOfferString });
      if (!signResult.success) {
        throw new Error(`Failed to sign offer: ${(signResult as any).error}`);
      }

      this.logInfo('NFT offer signed successfully', {
        offerLength: signResult.data.signed_offer.length,
        offerPrefix: signResult.data.signed_offer.substring(0, 20) + '...'
      });

      return { success: true, data: signResult.data };
    } catch (error) {
      return {
        success: false,
        error: error instanceof Error ? error.message : 'Failed to make signed NFT offer',
        details: error
      };
    }
  }

  /**
   * Create and sign an NFT offer directly with simplified request interface
   * This method converts addresses to puzzle hashes automatically
   */
  async makeSignedNFTOfferSimple(
    syntheticPublicKey: string,
    request: SimpleMakeUnsignedNFTOfferRequest
  ): Promise<Result<SignOfferResponse>> {
    try {
      // Convert simple request to full request format
      const fullRequest: MakeUnsignedNFTOfferRequest = {
        synthetic_public_key: syntheticPublicKey,
        cat_payments: [],
        nft_json: request.nft_json
      };

      // Convert CAT payments from addresses to puzzle hashes
      if (request.requested_payments.cats) {
        for (const catPayment of request.requested_payments.cats) {
          let puzzleHash: string;

          // Check if it's already a puzzle hash (64 hex characters) or a Chia address
          const cleanAddress = catPayment.deposit_address.replace(/^0x/, '');
          if (/^[0-9a-fA-F]{64}$/.test(cleanAddress)) {
            // It's already a puzzle hash
            puzzleHash = cleanAddress;
          } else {
            // It's a Chia address, convert it
            const puzzleHashResult = ChiaCloudWalletClient.convertAddressToPuzzleHash(catPayment.deposit_address);
            if (!puzzleHashResult.success) {
              throw new ChiaCloudWalletApiError(`Failed to convert CAT deposit address to puzzle hash: ${(puzzleHashResult as any).error}`);
            }
            puzzleHash = puzzleHashResult.data;
          }

          fullRequest.cat_payments.push({
            asset_id: catPayment.asset_id,
            puzzle_hash: puzzleHash,
            amount: catPayment.amount * 1000
          });
        }
      }

      // Note: XCH payments are not supported in the new API structure

      // Use the full makeSignedNFTOffer method
      return await this.makeSignedNFTOffer(fullRequest);
    } catch (error) {
      return {
        success: false,
        error: error instanceof Error ? error.message : 'Failed to make signed NFT offer (simple)',
        details: error
      };
    }
  }

  /**
   * Take/accept an existing offer
   * @param request - The take offer request containing the offer string
   */
  async takeOffer(request: TakeOfferRequest): Promise<Result<TakeOfferResponse>> {
    try {
      // Validate required fields
      if (!request.offer_string || request.offer_string.trim() === '') {
        throw new ChiaCloudWalletApiError('Offer string is required');
      }

      this.logInfo('Taking offer', {
        offerLength: request.offer_string.length,
        offerPrefix: request.offer_string.substring(0, 20) + '...'
      });

      // Convert arrays to comma-separated strings for API compatibility
      const apiRequest = {
        ...request,
      };

      const result = await this.makeRequest<TakeOfferResponse>('https://edge.silicon-dev.net/chia/take_unsigned_offer/take-offer', {
        method: 'POST',
        body: JSON.stringify(apiRequest),
      });

      return { success: true, data: result };
    } catch (error) {
      return {
        success: false,
        error: error instanceof Error ? error.message : 'Failed to take offer',
        details: error
      };
    }
  }

  /**
   * Parse an offer string to extract required CAT coins and other payment requirements
   * This is a utility method to help determine if a wallet has sufficient funds to take an offer
   * @param offerString - The offer string to parse
   */
  async parseOffer(offerString: string): Promise<Result<ParsedOfferData>> {
    try {
      if (!offerString || offerString.trim() === '') {
        throw new ChiaCloudWalletApiError('Offer string is required');
      }

      this.logInfo('Parsing offer', {
        offerLength: offerString.length,
        offerPrefix: offerString.substring(0, 20) + '...'
      });

      const result = await this.makeRequest<ParsedOfferData>('/wallet/offer/parse', {
        method: 'POST',
        body: JSON.stringify({ offer_string: offerString }),
      });

      return { success: true, data: result };
    } catch (error) {
      return {
        success: false,
        error: error instanceof Error ? error.message : 'Failed to parse offer',
        details: error
      };
    }
  }

  /**
   * Upload a file to IPFS for NFT creation
   * @param file - The file to upload
   */
  async uploadFile(file: File): Promise<Result<UploadFileResponse>> {
    try {
      if (!file) {
        throw new ChiaCloudWalletApiError('File is required for upload');
      }

      // Validate file size (optional, adjust as needed)
      const maxFileSize = 50 * 1024 * 1024; // 50MB
      if (file.size > maxFileSize) {
        throw new ChiaCloudWalletApiError(`File size too large: ${file.size} bytes (max: ${maxFileSize} bytes)`);
      }

      this.logInfo('Uploading file to IPFS', {
        fileName: file.name,
        fileSize: file.size,
        fileType: file.type
      });

      // Create FormData and append the file
      const formData = new FormData();
      formData.append('file', file);

      const endpoint = 'https://edge.silicon-dev.net/chia/make_unsigned_nft_mint/upload-file';
      const result = await this.makeFileUploadRequest<UploadFileResponse>(endpoint, formData, false);

      this.logInfo('File uploaded successfully', {
        hash: result.hash,
        url: result.url
      });

      return { success: true, data: result };
    } catch (error) {
      return {
        success: false,
        error: error instanceof Error ? error.message : 'Failed to upload file',
        details: error
      };
    }
  }

  /**
   * Create an unsigned NFT mint spend bundle
   * @param request - The mint NFT request containing metadata and coin selection
   */
  async createUnsignedNFTMint(request: MintNFTRequest): Promise<Result<{
    coin_spends: CoinSpend[];
    unsigned_spend_bundle?: any; // For compatibility with different response formats
    launcher_id?: string; // NFT launcher ID for tracking and display
  }>> {
    try {
      // Validation is the same as mintNFT...
      if (!request.selected_coins || request.selected_coins.length === 0) {
        throw new ChiaCloudWalletApiError('Selected coins are required');
      }

      if (!request.mints || request.mints.length === 0) {
        throw new ChiaCloudWalletApiError('At least one mint is required');
      }

      this.logInfo('Creating unsigned NFT mint spend bundle', {
        mintsCount: request.mints.length,
        selectedCoinsCount: request.selected_coins.length,
        fee: request.fee || 'default'
      });

      // This endpoint creates unsigned spend bundle for NFT minting
      const endpoint = 'https://edge.silicon-dev.net/chia/make_unsigned_nft_mint/mint-nft';
      console.log('🔧 Creating unsigned mint at endpoint:', endpoint);

      const result = await this.makeRequest<any>(endpoint, {
        method: 'POST',
        body: JSON.stringify(request),
      }, false);

      console.log('🔧 Unsigned mint result:', result);

      if (!result.success) {
        throw new ChiaCloudWalletApiError('Failed to create unsigned NFT mint');
      }

      // Extract launcher_id from the response - it should be available from the unsigned mint response
      let launcherId: string | undefined;
      
      // Try to find launcher_id in various possible locations in the response
      if (result.launcher_id) {
        launcherId = result.launcher_id;
      } else if (result.data && result.data.launcher_id) {
        launcherId = result.data.launcher_id;
      } else if (result.unsigned_spend_bundle && result.unsigned_spend_bundle.launcher_id) {
        launcherId = result.unsigned_spend_bundle.launcher_id;
      }

      console.log('🔧 Extracted launcher_id from unsigned mint response:', launcherId);

      // Handle Rust endpoint response format
      if (result.unsigned_spend_bundle) {
        return {
          success: true,
          data: {
            coin_spends: result.unsigned_spend_bundle.coin_spends,
            unsigned_spend_bundle: result.unsigned_spend_bundle,
            launcher_id: launcherId
          }
        };
      } else if (result.coin_spends) {
        // Direct coin_spends format
        return { 
          success: true, 
          data: {
            ...result,
            launcher_id: launcherId
          }
        };
      } else {
        throw new Error('Unexpected response format: missing coin_spends');
      }
    } catch (error) {
      return {
        success: false,
        error: error instanceof Error ? error.message : 'Failed to create unsigned NFT mint',
        details: error
      };
    }
  }

  /**
   * Mint an NFT with error handling - handles both mnemonic and synthetic public key flows
   * @param request - The mint NFT request containing metadata and coin selection
   */
  async mintNFT(request: MintNFTRequest): Promise<Result<MintNFTResponse>> {
    try {
      // Validate that either mnemonic_words or synthetic_public_key is provided
      if (!request.mnemonic_words && !request.synthetic_public_key) {
        throw new ChiaCloudWalletApiError('Either mnemonic_words or synthetic_public_key is required');
      }

      if (!request.selected_coins || request.selected_coins.length === 0) {
        throw new ChiaCloudWalletApiError('Selected coins are required');
      }

      if (!request.mints || request.mints.length === 0) {
        throw new ChiaCloudWalletApiError('At least one mint is required');
      }

      // Validate synthetic public key format if provided (should be 96 hex characters)
      if (request.synthetic_public_key) {
        const cleanPublicKey = request.synthetic_public_key.replace(/^0x/, '');
        if (!/^[0-9a-fA-F]{96}$/.test(cleanPublicKey)) {
          throw new ChiaCloudWalletApiError('Invalid synthetic public key format: must be a 96-character hex string');
        }
      }

      // Validate mnemonic if provided
      if (request.mnemonic_words) {
        const wordCount = request.mnemonic_words.trim().split(/\s+/).length;
        if (wordCount !== 12 && wordCount !== 24) {
          throw new ChiaCloudWalletApiError('Mnemonic must be 12 or 24 words');
        }
      }

      // Validate each mint
      for (const mint of request.mints) {
        if (!mint.metadata) {
          throw new ChiaCloudWalletApiError('Each mint must have metadata');
        }

        if (!mint.p2_puzzle_hash) {
          throw new ChiaCloudWalletApiError('Each mint must have a p2_puzzle_hash');
        }

        // Validate metadata structure
        const metadata = mint.metadata;
        if (!metadata.data_uris || metadata.data_uris.length === 0) {
          throw new ChiaCloudWalletApiError('Each mint must have at least one data_uri');
        }

        if (!metadata.metadata_uris || metadata.metadata_uris.length === 0) {
          throw new ChiaCloudWalletApiError('Each mint must have at least one metadata_uri');
        }

        if (!metadata.data_hash || !metadata.metadata_hash) {
          throw new ChiaCloudWalletApiError('Each mint must have data_hash and metadata_hash');
        }

        // Validate hash formats (should be 64 hex characters)
        const cleanDataHash = metadata.data_hash.replace(/^0x/, '');
        const cleanMetadataHash = metadata.metadata_hash.replace(/^0x/, '');
        const cleanLicenseHash = metadata.license_hash.replace(/^0x/, '');

        if (!/^[0-9a-fA-F]{64}$/.test(cleanDataHash)) {
          throw new ChiaCloudWalletApiError('Invalid data_hash format: must be a 64-character hex string');
        }

        if (!/^[0-9a-fA-F]{64}$/.test(cleanMetadataHash)) {
          throw new ChiaCloudWalletApiError('Invalid metadata_hash format: must be a 64-character hex string');
        }

        if (!/^[0-9a-fA-F]{64}$/.test(cleanLicenseHash)) {
          throw new ChiaCloudWalletApiError('Invalid license_hash format: must be a 64-character hex string');
        }

        // Validate puzzle hash format
        const cleanPuzzleHash = mint.p2_puzzle_hash.replace(/^0x/, '');
        if (!/^[0-9a-fA-F]{64}$/.test(cleanPuzzleHash)) {
          throw new ChiaCloudWalletApiError('Invalid p2_puzzle_hash format: must be a 64-character hex string');
        }

        // Validate royalty puzzle hash if provided
        if (mint.royalty_puzzle_hash) {
          const cleanRoyaltyHash = mint.royalty_puzzle_hash.replace(/^0x/, '');
          if (!/^[0-9a-fA-F]{64}$/.test(cleanRoyaltyHash)) {
            throw new ChiaCloudWalletApiError('Invalid royalty_puzzle_hash format: must be a 64-character hex string');
          }
        }

        // Validate royalty basis points (should be 0-10000)
        if (mint.royalty_basis_points < 0 || mint.royalty_basis_points > 10000) {
          throw new ChiaCloudWalletApiError('Royalty basis points must be between 0 and 10000 (0-100%)');
        }
      }

      // Validate selected coins
      for (const coin of request.selected_coins) {
        if (!coin.parent_coin_info || !coin.puzzle_hash || !coin.amount) {
          throw new ChiaCloudWalletApiError('Each selected coin must have parent_coin_info, puzzle_hash, and amount');
        }

        // Validate hex formats
        const cleanParentInfo = coin.parent_coin_info.replace(/^0x/, '');
        const cleanPuzzleHash = coin.puzzle_hash.replace(/^0x/, '');

        if (!/^[0-9a-fA-F]{64}$/.test(cleanParentInfo)) {
          throw new ChiaCloudWalletApiError('Invalid parent_coin_info format: must be a 64-character hex string');
        }

        if (!/^[0-9a-fA-F]{64}$/.test(cleanPuzzleHash)) {
          throw new ChiaCloudWalletApiError('Invalid puzzle_hash format: must be a 64-character hex string');
        }

        // Validate amount is positive
        const amount = typeof coin.amount === 'string' ? parseInt(coin.amount) : coin.amount;
        if (amount <= 0) {
          throw new ChiaCloudWalletApiError('Each selected coin must have a positive amount');
        }
      }

      this.logInfo('Minting NFT', {
        publicKey: request.synthetic_public_key ? request.synthetic_public_key.substring(0, 10) + '...' : 'using mnemonic',
        hasMnemonic: !!request.mnemonic_words,
        mintsCount: request.mints.length,
        selectedCoinsCount: request.selected_coins.length,
        fee: request.fee || 'default'
      });

      // If using mnemonic words, use the direct mint endpoint
      if (request.mnemonic_words) {
        console.log('🔑 Using mnemonic flow for NFT minting');
        const endpoint = 'https://edge.silicon-dev.net/chia/make_unsigned_nft_mint/mint-nft';
        const result = await this.makeRequest<MintNFTResponse>(endpoint, {
          method: 'POST',
          body: JSON.stringify(request),
        }, false);

        return { success: true, data: result };
      }

      // If using synthetic public key, create unsigned spend bundle, sign it, and broadcast
      console.log('🖋️ Using synthetic public key flow for NFT minting');
      return await this.mintNFTWithSyntheticKey(request);
    } catch (error) {
      return {
        success: false,
        error: error instanceof Error ? error.message : 'Failed to mint NFT',
        details: error
      };
    }
  }

  /**
   * Sign and broadcast an NFT mint spend bundle (for advanced users)
   * @param spendBundleHex - The unsigned spend bundle hex
   * @param coinSpends - The coin spends array
   * @returns Promise with transaction result
   */
  async signAndBroadcastNFTMint(
    spendBundleHex: string,
    coinSpends: CoinSpend[]
  ): Promise<Result<BroadcastResponse>> {
    try {
      this.logInfo('Signing and broadcasting NFT mint spend bundle');

      // Step 1: Sign the spend bundle
      const signResult = await this.signSpendBundle({
        coin_spends: coinSpends
      });

      if (!signResult.success) {
        throw new ChiaCloudWalletApiError(`Failed to sign spend bundle: ${signResult.error}`);
      }

      // Step 2: Broadcast the signed spend bundle
      const broadcastResult = await this.broadcastSignedSpendBundle(signResult.data);
      if (!broadcastResult.success) {
        throw new ChiaCloudWalletApiError(`Failed to broadcast signed mint: ${broadcastResult.error}`);
      }

      return broadcastResult;
    } catch (error) {
      return {
        success: false,
        error: error instanceof Error ? error.message : 'Failed to sign and broadcast NFT mint',
        details: error
      };
    }
  }

  /**
   * Mint NFT using synthetic public key (3-step process: create unsigned, sign, broadcast)
   * @param request - The mint NFT request with synthetic_public_key
   */
  private async mintNFTWithSyntheticKey(request: MintNFTRequest): Promise<Result<MintNFTResponse>> {
    try {
      if (!request.synthetic_public_key) {
        throw new ChiaCloudWalletApiError('Synthetic public key is required for this flow');
      }

      this.logInfo('Minting NFT with synthetic key - Step 1: Creating unsigned spend bundle');

      // Step 1: Create unsigned spend bundle
      const unsignedResult = await this.createUnsignedNFTMint(request);
      if (!unsignedResult.success) {
        throw new ChiaCloudWalletApiError(`Failed to create unsigned mint: ${unsignedResult.error}`);
      }

      this.logInfo('Minting NFT with synthetic key - Step 2&3: Signing and broadcasting spend bundle');

      // Debug log the unsigned coin spends before signing
      this.logInfo('Unsigned coin spends before signing:', {
        coinSpendsCount: unsignedResult.data.coin_spends?.length || 0,
        firstCoin: unsignedResult.data.coin_spends?.[0]?.coin,
        allCoinsDebug: unsignedResult.data.coin_spends?.map(cs => ({
          coin: cs.coin,
          hasParentInfo: !!(cs.coin as any)?.parent_coin_info || !!(cs.coin as any)?.parentCoinInfo,
          hasPuzzleHash: !!(cs.coin as any)?.puzzle_hash || !!(cs.coin as any)?.puzzleHash
        }))
      });

      // Step 2&3: Sign and broadcast the spend bundle using coin_spends
      const signResult = await this.signSpendBundle({
        coin_spends: unsignedResult.data.coin_spends
      });

      if (!signResult.success) {
        throw new ChiaCloudWalletApiError(`Failed to sign spend bundle: ${signResult.error}`);
      }

      // Broadcast the spend bundle (ensure coin_spends are properly converted to snake_case)
      const broadcastResult = await this.broadcastSpendBundle({
        coin_spends: convertCoinSpendsToSnakeCase(signResult.data.signed_spend_bundle.coin_spends),
        aggregated_signature: signResult.data.signed_spend_bundle.aggregated_signature
      });

      if (!broadcastResult.success) {
        throw new ChiaCloudWalletApiError(`Failed to sign and broadcast mint: ${broadcastResult.error}`);
      }

      // Extract launcher_id from the first coin spend (NFT launcher coin)
      const launcherId = unsignedResult.data.launcher_id;

      this.logInfo('NFT minted successfully with synthetic key', {
        transactionId: broadcastResult.data.transaction_id,
        launcherId: launcherId,
        status: broadcastResult.data.status
      });

      // Return result in MintNFTResponse format
      return {
        success: true,
        data: {
          success: true,
          launcher_id: launcherId,
          transaction_id: broadcastResult.data.transaction_id,
          message: `NFT minted successfully. Launcher ID: ${launcherId}, Transaction ID: ${broadcastResult.data.transaction_id}`
        }
      };
    } catch (error) {
      return {
        success: false,
        error: error instanceof Error ? error.message : 'Failed to mint NFT with synthetic key',
        details: error
      };
    }
  }

  /**
   * Broadcast a signed spend bundle with error handling
   */
  async broadcastSpendBundle(request: BroadcastSpendBundleRequest): Promise<Result<BroadcastResponse>> {
    try {

      if (!request.coin_spends || request.coin_spends.length === 0) {
        throw new ChiaCloudWalletApiError('Coin spends are required for broadcasting');
      }
      if (!request.aggregated_signature) {
        throw new ChiaCloudWalletApiError('Signature is required for broadcasting');
      }

<<<<<<< HEAD
      // The coin_spends are already in snake_case format, but we need to ensure coins are properly normalized
      const normalizedCoinSpends = request.coin_spends.map(coinSpend => {
        return {
          ...coinSpend,
          coin: convertCoinToSnakeCase(coinSpend.coin)
        };
      });

      const processedSignature = ensureHexPrefix(request.aggregated_signature);
=======
      // Ensure all coin_spends are in proper snake_case format
      const normalizedCoinSpends = convertCoinSpendsToSnakeCase(request.coin_spends);

      // Debug log the data being sent to API
      this.logInfo('Broadcasting spend bundle with coin spends:', {
        coinSpendsCount: normalizedCoinSpends.length,
        firstCoin: normalizedCoinSpends[0]?.coin,
        signatureLength: request.aggregated_signature?.length || 0
      });

      // Validate that all coins have required fields before sending
      for (let i = 0; i < normalizedCoinSpends.length; i++) {
        const coinSpend = normalizedCoinSpends[i];
        if (!coinSpend.coin?.parent_coin_info || !coinSpend.coin?.puzzle_hash) {
          throw new ChiaCloudWalletApiError(
            `Invalid coin at index ${i}: missing parent_coin_info or puzzle_hash. Got: ${JSON.stringify(coinSpend.coin)}`
          );
        }
      }
>>>>>>> 84d2cf98

      const endpoint = 'https://edge.silicon-dev.net/chia/chia_public_api/broadcast';
      const result = await this.makeRequest<BroadcastResponse>(endpoint, {
        method: 'POST',
        body: JSON.stringify({
          coin_spends: normalizedCoinSpends,
          aggregated_signature: request.aggregated_signature
        }),
      });
      return { success: true, data: result };
    } catch (error) {
      return {
        success: false,
        error: error instanceof Error ? error.message : 'Failed to broadcast spend bundle',
        details: error
      };
    }
  }

  /**
   * Decode an offer string to extract the spend bundle
   */
  async decodeOffer(request: DecodeOfferRequest): Promise<Result<DecodeOfferResponse>> {
    try {
      if (!request.offer_string || request.offer_string.trim() === '') {
        throw new ChiaCloudWalletApiError('Offer string is required for decoding');
      }

      // Validate offer format (should start with "offer1")
      if (!request.offer_string.startsWith('offer1')) {
        throw new ChiaCloudWalletApiError('Invalid offer format: offer must start with "offer1"');
      }

      this.logInfo('Decoding offer', {
        offerLength: request.offer_string.length,
        offerPrefix: request.offer_string.substring(0, 20) + '...'
      });

      const result = await this.makeRequest<DecodeOfferResponse>('https://edge.silicon-dev.net/chia/offers_encoder_decoder/decode-offer', {
        method: 'POST',
        body: JSON.stringify(request),
      }, false);

      return { success: true, data: result };
    } catch (error) {
      return {
        success: false,
        error: error instanceof Error ? error.message : 'Failed to decode offer',
        details: error
      };
    }
  }

  /**
   * Broadcast an offer with error handling (refactored to decode first, then broadcast spend bundle)
   */
  async broadcastOffer(request: BroadcastOfferRequest): Promise<Result<BroadcastOfferResponse>> {
    try {
      if (!request.offer_string || request.offer_string.trim() === '') {
        throw new ChiaCloudWalletApiError('Offer string is required for broadcasting');
      }

      // Validate offer format (should start with "offer1")
      if (!request.offer_string.startsWith('offer1')) {
        throw new ChiaCloudWalletApiError('Invalid offer format: offer must start with "offer1"');
      }

      this.logInfo('Broadcasting offer - starting decode process', {
        offerLength: request.offer_string.length,
        offerPrefix: request.offer_string.substring(0, 20) + '...'
      });

      // Step 1: Decode the offer to get the spend bundle
      const decodeResult = await this.decodeOffer({ offer_string: request.offer_string });
      if (!decodeResult.success) {
        throw new ChiaCloudWalletApiError(`Failed to decode offer: ${decodeResult.error}`);
      }

      const apiSpendBundle = decodeResult.data.data.spend_bundle;

      this.logInfo('Offer decoded successfully, converting format and broadcasting spend bundle', {
        coinSpendsCount: apiSpendBundle.coin_spends.length,
        signatureLength: apiSpendBundle.aggregated_signature.length
      });

      // Convert API format to internal format
      const internalSpendBundle = this.convertApiSpendBundleToInternal(apiSpendBundle);

      // Step 2: Broadcast the spend bundle using the normal channel
      const broadcastResult = await this.broadcastSpendBundle({
        coin_spends: convertApiCoinSpendsToSnakeCase(apiSpendBundle.coin_spends),
        aggregated_signature: apiSpendBundle.aggregated_signature
      });

      if (!broadcastResult.success) {
        throw new ChiaCloudWalletApiError(`Failed to broadcast spend bundle: ${broadcastResult.error}`);
      }

      // Convert the broadcast response to match the expected BroadcastOfferResponse format
      const offerBroadcastResponse: BroadcastOfferResponse = {
        success: true,
        message: `Offer broadcast successful. Transaction ID: ${broadcastResult.data.transaction_id}`
      };

      return { success: true, data: offerBroadcastResponse };
    } catch (error) {
      return {
        success: false,
        error: error instanceof Error ? error.message : 'Failed to broadcast offer',
        details: error
      };
    }
  }

  /**
   * Convenience method to broadcast a signed spend bundle from a SignedSpendBundleResponse or SendXCHResponse
   */
  async broadcastSignedSpendBundle(signedBundle: SignedSpendBundleResponse | SendXCHResponse): Promise<Result<BroadcastResponse>> {
    try {
      if (!signedBundle.success) {
        throw new ChiaCloudWalletApiError('Cannot broadcast failed transaction');
      }

      const { coin_spends, aggregated_signature } = signedBundle.signed_spend_bundle;

      return await this.broadcastSpendBundle({
        coin_spends: convertCoinSpendsToSnakeCase(coin_spends),
        aggregated_signature: aggregated_signature
      });
    } catch (error) {
      return {
        success: false,
        error: error instanceof Error ? error.message : 'Failed to broadcast signed spend bundle',
        details: error
      };
    }
  }

  /**
   * Complete transaction flow: create, sign, and broadcast XCH transaction
   */
  async sendAndBroadcastXCH(request: SendXCHRequest): Promise<Result<BroadcastResponse>> {
    try {
      // First, create and sign the transaction
      const signedResult = await this.sendXCH(request);
      if (!signedResult.success) {
        return {
          success: false,
          error: `Failed to sign transaction: ${(signedResult as any).error}`,
          details: (signedResult as any).details
        };
      }

      // Then broadcast the signed transaction
      const broadcastResult = await this.broadcastSignedSpendBundle(signedResult.data);
      if (!broadcastResult.success) {
        return {
          success: false,
          error: `Failed to broadcast transaction: ${(broadcastResult as any).error}`,
          details: (broadcastResult as any).details
        };
      }

      return broadcastResult;
    } catch (error) {
      return {
        success: false,
        error: error instanceof Error ? error.message : 'Failed to send and broadcast XCH',
        details: error
      };
    }
  }

  /**
   * Utility method to convert a Chia address to puzzle hash using bech32m decoding
   */
  public static convertAddressToPuzzleHash(address: string): Result<string> {
    try {
      // Basic validation
      if (!address || typeof address !== 'string') {
        return {
          success: false,
          error: 'Address must be a non-empty string'
        };
      }

      // Decode bech32m address
      const decoded = bech32m.decode(address);

      // Validate prefix
      if (decoded.prefix !== 'xch') {
        return {
          success: false,
          error: 'Invalid address prefix: must be "xch"'
        };
      }

      // Validate word length (52 5-bit words for a 32-byte puzzle hash)
      if (decoded.words.length !== 52) {
        return {
          success: false,
          error: `Invalid address data length: expected 52 words, got ${decoded.words.length}`
        };
      }

      // Convert 5-bit words to 8-bit bytes
      const bytes = bech32m.fromWords(decoded.words);

      // Convert bytes to hex string
      const puzzleHash = Array.from(bytes)
        .map(b => {
          const hex = b.toString(16);
          return hex.length === 1 ? '0' + hex : hex;
        })
        .join('');

      return {
        success: true,
        data: puzzleHash
      };
    } catch (error) {
      return {
        success: false,
        error: error instanceof Error ? error.message : 'Failed to convert address to puzzle hash',
        details: error
      };
    }
  }

  /**
   * Utility function to extract simple coins from hydrated coins
   * This helps with migration from getUnspentCoins to getUnspentHydratedCoins
   */
  static extractCoinsFromHydratedCoins(hydratedCoins: HydratedCoin[]): Coin[] {
    return hydratedCoins.map(hydratedCoin => hydratedCoin.coin);
  }

  /**
   * Get wallet balance using hydrated coins (enhanced version)
   * @param address - The wallet address
   */
  async getWalletBalanceEnhanced(address: string): Promise<Result<{
    totalBalance: number;
    coinCount: number;
    xchCoins: HydratedCoin[];
    catCoins: HydratedCoin[];
    nftCoins: HydratedCoin[];
  }>> {
    try {
      const hydratedResult = await this.getUnspentHydratedCoins(address);
      if (!hydratedResult.success) {
        return {
          success: false,
          error: `Failed to get enhanced balance: ${(hydratedResult as any).error}`
        };
      }

      let totalBalance = 0;
      const xchCoins: HydratedCoin[] = [];
      const catCoins: HydratedCoin[] = [];
      const nftCoins: HydratedCoin[] = [];

      for (const hydratedCoin of hydratedResult.data.data) {
        try {
          totalBalance += parseInt(hydratedCoin.coin.amount);

          // Categorize coins by type
          const driverInfo = hydratedCoin.parentSpendInfo.driverInfo;
          if (driverInfo?.type === 'CAT') {
            catCoins.push(hydratedCoin);
          } else if (driverInfo?.type === 'NFT') {
            nftCoins.push(hydratedCoin);
          } else {
            xchCoins.push(hydratedCoin);
          }
        } catch (error) {
          this.logError(`Invalid coin amount in enhanced balance calculation: ${hydratedCoin.coin.amount}`, error);
          // Continue with other coins instead of failing entirely
        }
      }

      return {
        success: true,
        data: {
          totalBalance,
          coinCount: hydratedResult.data.data.length,
          xchCoins,
          catCoins,
          nftCoins
        }
      };
    } catch (error) {
      this.logError('Error in getWalletBalanceEnhanced', error);
      return {
        success: false,
        error: error instanceof Error ? error.message : 'Failed to get enhanced wallet balance',
        details: error
      };
    }
  }

  /**
   * Utility method to convert XCH to mojos with error handling
   */
  static xchToMojos(xchAmount: number): Result<string> {
    try {
      if (typeof xchAmount !== 'number' || isNaN(xchAmount) || xchAmount < 0) {
        return {
          success: false,
          error: 'Invalid XCH amount'
        };
      }

      const MOJOS_PER_XCH = 1000000000000; // 1 XCH = 1 trillion mojos
      const mojos = Math.round(xchAmount * MOJOS_PER_XCH);
      return { success: true, data: mojos.toString() };
    } catch (error) {
      return {
        success: false,
        error: error instanceof Error ? error.message : 'Failed to convert XCH to mojos',
        details: error
      };
    }
  }

  /**
   * Utility method to convert mojos to XCH with error handling
   */
  static mojosToXCH(mojos: string | number): Result<number> {
    try {
      const MOJOS_PER_XCH = 1000000000000;
      const mojosAmount = typeof mojos === 'string' ? parseInt(mojos) : mojos;
      const xchAmount = mojosAmount / MOJOS_PER_XCH;

      if (isNaN(xchAmount)) {
        return {
          success: false,
          error: 'Invalid mojos amount'
        };
      }

      return { success: true, data: xchAmount };
    } catch (error) {
      return {
        success: false,
        error: error instanceof Error ? error.message : 'Failed to convert mojos to XCH',
        details: error
      };
    }
  }

  /**
   * Safe version of the original utility methods for backward compatibility
   */
  static xchToMojosUnsafe(xchAmount: number): string {
    const MOJOS_PER_XCH = 1000000000000;
    const mojos = Math.round(xchAmount * MOJOS_PER_XCH);
    return mojos.toString();
  }

  static mojosToXCHUnsafe(mojos: string | number): number {
    const MOJOS_PER_XCH = 1000000000000;
    const mojosAmount = typeof mojos === 'string' ? parseInt(mojos) : mojos;
    return mojosAmount / MOJOS_PER_XCH;
  }

  /**
   * Statically calculate a coin's ID
   * Coin ID = SHA256(parent_coin_info + puzzle_hash + amount)
   * @param coin The coin to calculate the ID for
   * @returns Promise<Result<string>> The coin ID as a hex string
   */
  static async calculateCoinId(coin: CoinInput): Promise<Result<string>> {
    try {
      // Normalize the coin to ensure consistent format
      const normalizedCoin = normalizeCoin(coin);

      // Extract normalized fields
      const parentCoinInfo = normalizedCoin.parentCoinInfo;
      const puzzleHash = normalizedCoin.puzzleHash;
      const amount = normalizedCoin.amount;

      // Validate inputs
      if (!parentCoinInfo || !puzzleHash || !amount) {
        return {
          success: false,
          error: 'Invalid coin: missing required fields (parent_coin_info/parentCoinInfo, puzzle_hash/puzzleHash, amount) ' + JSON.stringify(coin)
        }
      }

      // Remove '0x' prefix if present
      const cleanParentCoinInfo = parentCoinInfo.replace(/^0x/, '');
      const cleanPuzzleHash = puzzleHash.replace(/^0x/, '');

      // Validate hex strings
      if (!/^[0-9a-fA-F]{64}$/.test(cleanParentCoinInfo)) {
        return {
          success: false,
          error: 'Invalid parent_coin_info: must be a 64-character hex string'
        };
      }

      if (!/^[0-9a-fA-F]{64}$/.test(cleanPuzzleHash)) {
        return {
          success: false,
          error: 'Invalid puzzle_hash: must be a 64-character hex string'
        };
      }

      // Convert amount to 8-byte big-endian format
      let amountNumber: number;
      try {
        amountNumber = parseInt(amount);
      } catch (error) {
        return {
          success: false,
          error: 'Invalid amount: must be a valid number string'
        };
      }

      if (amountNumber < 0) {
        return {
          success: false,
          error: 'Invalid amount: must be non-negative'
        };
      }

      // Convert amount to 8-byte big-endian hex string
      const amountHex = ('0000000000000000' + amountNumber.toString(16)).slice(-16);

      // Concatenate all parts
      const concatenated = cleanParentCoinInfo + cleanPuzzleHash + amountHex;

      // Convert hex string to bytes
      const bytes = new Uint8Array(concatenated.length / 2);
      for (let i = 0; i < concatenated.length; i += 2) {
        bytes[i / 2] = parseInt(concatenated.substr(i, 2), 16);
      }

      // Calculate SHA256 hash using Web Crypto API
      const hashBuffer = await crypto.subtle.digest('SHA-256', bytes);
      const hashArray = new Uint8Array(hashBuffer);

      // Convert to hex string
      const coinId = Array.from(hashArray)
        .map(b => {
          const hex = b.toString(16);
          return hex.length === 1 ? '0' + hex : hex;
        })
        .join('');

      return {
        success: true,
        data: coinId
      };
    } catch (error) {
      return {
        success: false,
        error: error instanceof Error ? error.message : 'Failed to calculate coin ID',
        details: error
      };
    }
  }

  /**
   * Calculate coin IDs for multiple coins
   * @param coins Array of coins to calculate IDs for
   * @returns Promise<Result<{coin: Coin, coinId: string}[]>> Array of coins with their IDs
   */
  static async calculateCoinIds(coins: (CoinInput | any)[]): Promise<Result<{ coin: Coin, coinId: string }[]>> {
    try {
      // Normalize all coins to ensure consistent format
      const normalizedCoins = normalizeCoins(coins);
      const results: { coin: Coin, coinId: string }[] = [];

      for (const coin of normalizedCoins) {
        const result = await ChiaCloudWalletClient.calculateCoinId(coin);
        if (!result.success) {
          const parentInfo = coin.parentCoinInfo || 'unknown';
          return {
            success: false,
            error: `Failed to calculate coin ID for coin with parent ${parentInfo}: ${(result as any).error}`
          };
        }
        results.push({ coin, coinId: result.data });
      }

      return {
        success: true,
        data: results
      };
    } catch (error) {
      return {
        success: false,
        error: error instanceof Error ? error.message : 'Failed to calculate coin IDs',
        details: error
      };
    }
  }

  /**
   * Utility method to validate a coin ID format
   * @param coinId The coin ID to validate
   * @returns boolean Whether the coin ID is valid
   */
  static isValidCoinId(coinId: string): boolean {
    // Remove '0x' prefix if present
    const id = coinId.replace(/^0x/, '');
    // Must be exactly 64 hex characters (32 bytes)
    return /^[0-9a-fA-F]{64}$/.test(id);
  }
}

// Export a default instance for convenience
export const chiaCloudWalletClient = new ChiaCloudWalletClient(); <|MERGE_RESOLUTION|>--- conflicted
+++ resolved
@@ -63,12 +63,12 @@
 export function normalizeCoin(coin: CoinInput): Coin {
   const parentCoinInfo = coin.parentCoinInfo || coin.parent_coin_info;
   const puzzleHash = coin.puzzleHash || coin.puzzle_hash;
-  
+
   if (!parentCoinInfo || !puzzleHash) {
     console.error('Incomplete coin data:', coin);
     throw new Error(`Coin missing required fields: parent_coin_info=${!!parentCoinInfo}, puzzle_hash=${!!puzzleHash}`);
   }
-  
+
   return {
     parentCoinInfo,
     puzzleHash,
@@ -119,9 +119,9 @@
  * Utility function to check if a coin is properly formatted in snake_case
  */
 function isValidCoinSnakeCase(coin: any): boolean {
-  return coin && 
-         typeof coin.parent_coin_info === 'string' && 
-         typeof coin.puzzle_hash === 'string' && 
+  return coin &&
+         typeof coin.parent_coin_info === 'string' &&
+         typeof coin.puzzle_hash === 'string' &&
          typeof coin.amount === 'number' &&
          coin.parent_coin_info.length > 0 &&
          coin.puzzle_hash.length > 0;
@@ -324,7 +324,7 @@
   amount: string | number;
 }
 
-// Updated interfaces to match API specification  
+// Updated interfaces to match API specification
 export interface SignSpendBundleRequest {
   coin_spends: CoinSpend[] | CoinSpendBuffer[];
 }
@@ -1845,7 +1845,7 @@
 
       // Extract launcher_id from the response - it should be available from the unsigned mint response
       let launcherId: string | undefined;
-      
+
       // Try to find launcher_id in various possible locations in the response
       if (result.launcher_id) {
         launcherId = result.launcher_id;
@@ -1869,8 +1869,8 @@
         };
       } else if (result.coin_spends) {
         // Direct coin_spends format
-        return { 
-          success: true, 
+        return {
+          success: true,
           data: {
             ...result,
             launcher_id: launcherId
@@ -2170,17 +2170,6 @@
         throw new ChiaCloudWalletApiError('Signature is required for broadcasting');
       }
 
-<<<<<<< HEAD
-      // The coin_spends are already in snake_case format, but we need to ensure coins are properly normalized
-      const normalizedCoinSpends = request.coin_spends.map(coinSpend => {
-        return {
-          ...coinSpend,
-          coin: convertCoinToSnakeCase(coinSpend.coin)
-        };
-      });
-
-      const processedSignature = ensureHexPrefix(request.aggregated_signature);
-=======
       // Ensure all coin_spends are in proper snake_case format
       const normalizedCoinSpends = convertCoinSpendsToSnakeCase(request.coin_spends);
 
@@ -2200,14 +2189,15 @@
           );
         }
       }
->>>>>>> 84d2cf98
+
+      const processedSignature = ensureHexPrefix(request.aggregated_signature);
 
       const endpoint = 'https://edge.silicon-dev.net/chia/chia_public_api/broadcast';
       const result = await this.makeRequest<BroadcastResponse>(endpoint, {
         method: 'POST',
         body: JSON.stringify({
           coin_spends: normalizedCoinSpends,
-          aggregated_signature: request.aggregated_signature
+          aggregated_signature: processedSignature
         }),
       });
       return { success: true, data: result };
